import {
  isStr, isArray, isPlainObject, deepSetValue, isNumber, deepAccess, getAdUnitSizes, parseGPTSingleSizeArrayToRtbSize,
  cleanObj, contains, getDNT, parseUrl, createTrackPixelHtml, _each, isArrayOfNums
} from '../src/utils.js';
import {BANNER, NATIVE, VIDEO} from '../src/mediaTypes.js';
import {registerBidder} from '../src/adapters/bidderFactory.js';
import find from 'core-js-pure/features/array/find.js';
import includes from 'core-js-pure/features/array/includes.js';
import {config} from '../src/config.js';

/*
 * In case you're AdKernel whitelable platform's client who needs branded adapter to
 * work with Adkernel platform - DO NOT COPY THIS ADAPTER UNDER NEW NAME
 *
 * Please contact prebid@adkernel.com and we'll add your adapter as an alias.
 */

const VIDEO_TARGETING = Object.freeze(['mimes', 'minduration', 'maxduration', 'protocols',
  'startdelay', 'linearity', 'boxingallowed', 'playbackmethod', 'delivery',
  'pos', 'api', 'ext']);
const VERSION = '1.6';
const SYNC_IFRAME = 1;
const SYNC_IMAGE = 2;
const SYNC_TYPES = Object.freeze({
  1: 'iframe',
  2: 'image'
});
const GVLID = 14;

const NATIVE_MODEL = [
  {name: 'title', assetType: 'title'},
  {name: 'icon', assetType: 'img', type: 1},
  {name: 'image', assetType: 'img', type: 3},
  {name: 'body', assetType: 'data', type: 2},
  {name: 'body2', assetType: 'data', type: 10},
  {name: 'sponsoredBy', assetType: 'data', type: 1},
  {name: 'phone', assetType: 'data', type: 8},
  {name: 'address', assetType: 'data', type: 9},
  {name: 'price', assetType: 'data', type: 6},
  {name: 'salePrice', assetType: 'data', type: 7},
  {name: 'cta', assetType: 'data', type: 12},
  {name: 'rating', assetType: 'data', type: 3},
  {name: 'downloads', assetType: 'data', type: 5},
  {name: 'likes', assetType: 'data', type: 4},
  {name: 'displayUrl', assetType: 'data', type: 11}
];

const NATIVE_INDEX = NATIVE_MODEL.reduce((acc, val, idx) => {
  acc[val.name] = {id: idx, ...val};
  return acc;
}, {});

/**
 * Adapter for requesting bids from AdKernel white-label display platform
 */
export const spec = {
  code: 'adkernel',
  gvlid: GVLID,
  aliases: [
    {code: 'headbidding'},
    {code: 'adsolut'},
    {code: 'oftmediahb'},
    {code: 'audiencemedia'},
    {code: 'waardex_ak'},
    {code: 'roqoon'},
    {code: 'andbeyond'},
    {code: 'adbite'},
    {code: 'houseofpubs'},
    {code: 'torchad'},
    {code: 'stringads'},
    {code: 'bcm'},
    {code: 'engageadx'},
    {code: 'converge', gvlid: 248},
    {code: 'adomega'},
    {code: 'denakop'},
    {code: 'rtbanalytica'},
    {code: 'unibots'},
<<<<<<< HEAD
    {code: 'ergadx'},
    {code: 'turktelekom'}
=======
    {code: 'catapultx'}
>>>>>>> 2a04c579
  ],
  supportedMediaTypes: [BANNER, VIDEO, NATIVE],

  /**
   * Validates bid request for adunit
   * @param bidRequest {BidRequest}
   * @returns {boolean}
   */
  isBidRequestValid: function (bidRequest) {
    return 'params' in bidRequest &&
      typeof bidRequest.params.host !== 'undefined' &&
      'zoneId' in bidRequest.params &&
      !isNaN(Number(bidRequest.params.zoneId)) &&
      bidRequest.params.zoneId > 0 &&
      bidRequest.mediaTypes &&
      (bidRequest.mediaTypes.banner || bidRequest.mediaTypes.video || (bidRequest.mediaTypes.native && validateNativeAdUnit(bidRequest.mediaTypes.native)));
  },

  /**
   * Builds http request for each unique combination of adkernel host/zone
   * @param bidRequests {BidRequest[]}
   * @param bidderRequest {BidderRequest}
   * @returns {ServerRequest[]}
   */
  buildRequests: function (bidRequests, bidderRequest) {
    let impDispatch = dispatchImps(bidRequests, bidderRequest.refererInfo);
    let requests = [];
    let schain = bidRequests[0].schain;
    Object.keys(impDispatch).forEach(host => {
      Object.keys(impDispatch[host]).forEach(zoneId => {
        const request = buildRtbRequest(impDispatch[host][zoneId], bidderRequest, schain);
        requests.push({
          method: 'POST',
          url: `https://${host}/hb?zone=${zoneId}&v=${VERSION}`,
          data: JSON.stringify(request)
        });
      });
    });
    return requests;
  },

  /**
   * Parse response from adkernel backend
   * @param serverResponse {ServerResponse}
   * @param serverRequest {ServerRequest}
   * @returns {Bid[]}
   */
  interpretResponse: function (serverResponse, serverRequest) {
    let response = serverResponse.body;
    if (!response.seatbid) {
      return [];
    }

    let rtbRequest = JSON.parse(serverRequest.data);
    let rtbBids = response.seatbid
      .map(seatbid => seatbid.bid)
      .reduce((a, b) => a.concat(b), []);

    return rtbBids.map(rtbBid => {
      let imp = find(rtbRequest.imp, imp => imp.id === rtbBid.impid);
      let prBid = {
        requestId: rtbBid.impid,
        cpm: rtbBid.price,
        creativeId: rtbBid.crid,
        currency: response.cur || 'USD',
        ttl: 360,
        netRevenue: true
      };
      if ('banner' in imp) {
        prBid.mediaType = BANNER;
        prBid.width = rtbBid.w;
        prBid.height = rtbBid.h;
        prBid.ad = formatAdMarkup(rtbBid);
      } else if ('video' in imp) {
        prBid.mediaType = VIDEO;
        prBid.vastUrl = rtbBid.nurl;
        prBid.width = imp.video.w;
        prBid.height = imp.video.h;
      } else if ('native' in imp) {
        prBid.mediaType = NATIVE;
        prBid.native = buildNativeAd(JSON.parse(rtbBid.adm));
      }
      if (isStr(rtbBid.dealid)) {
        prBid.dealId = rtbBid.dealid;
      }
      if (isArray(rtbBid.adomain)) {
        deepSetValue(prBid, 'meta.advertiserDomains', rtbBid.adomain);
      }
      if (isArray(rtbBid.cat)) {
        deepSetValue(prBid, 'meta.secondaryCatIds', rtbBid.cat);
      }
      if (isPlainObject(rtbBid.ext)) {
        if (isNumber(rtbBid.ext.advertiser_id)) {
          deepSetValue(prBid, 'meta.advertiserId', rtbBid.ext.advertiser_id);
        }
        if (isStr(rtbBid.ext.advertiser_name)) {
          deepSetValue(prBid, 'meta.advertiserName', rtbBid.ext.advertiser_name);
        }
        if (isStr(rtbBid.ext.agency_name)) {
          deepSetValue(prBid, 'meta.agencyName', rtbBid.ext.agency_name);
        }
      }

      return prBid;
    });
  },

  /**
   * Extracts user-syncs information from server response
   * @param syncOptions {SyncOptions}
   * @param serverResponses {ServerResponse[]}
   * @returns {UserSync[]}
   */
  getUserSyncs: function (syncOptions, serverResponses) {
    if (!serverResponses || serverResponses.length === 0 || (!syncOptions.iframeEnabled && !syncOptions.pixelEnabled)) {
      return [];
    }
    return serverResponses.filter(rsp => rsp.body && rsp.body.ext && rsp.body.ext.adk_usersync)
      .map(rsp => rsp.body.ext.adk_usersync)
      .reduce((a, b) => a.concat(b), [])
      .map(({url, type}) => ({type: SYNC_TYPES[type], url: url}));
  }
};

registerBidder(spec);

/**
 * Dispatch impressions by ad network host and zone
 * @param bidRequests {BidRequest[]}
 * @param refererInfo {refererInfo}
 */
function dispatchImps(bidRequests, refererInfo) {
  let secure = (refererInfo && refererInfo.referer.indexOf('https:') === 0);
  return bidRequests.map(bidRequest => buildImp(bidRequest, secure))
    .reduce((acc, curr, index) => {
      let bidRequest = bidRequests[index];
      let {zoneId, host} = bidRequest.params;
      acc[host] = acc[host] || {};
      acc[host][zoneId] = acc[host][zoneId] || [];
      acc[host][zoneId].push(curr);
      return acc;
    }, {});
}

function getBidFloor(bid, mediaType, sizes) {
  var floor;
  var size = sizes.length === 1 ? sizes[0] : '*';
  if (typeof bid.getFloor === 'function') {
    const floorInfo = bid.getFloor({currency: 'USD', mediaType, size});
    if (typeof floorInfo === 'object' && floorInfo.currency === 'USD' && !isNaN(parseFloat(floorInfo.floor))) {
      floor = parseFloat(floorInfo.floor);
    }
  }
  return floor;
}

/**
 *  Builds rtb imp object for single adunit
 *  @param bidRequest {BidRequest}
 *  @param secure {boolean}
 */
function buildImp(bidRequest, secure) {
  const imp = {
    'id': bidRequest.bidId,
    'tagid': bidRequest.adUnitCode
  };
  var mediaType;
  var sizes = [];

  if (deepAccess(bidRequest, 'mediaTypes.banner')) {
    sizes = getAdUnitSizes(bidRequest);
    imp.banner = {
      format: sizes.map(wh => parseGPTSingleSizeArrayToRtbSize(wh)),
      topframe: 0
    };
    mediaType = BANNER;
  } else if (deepAccess(bidRequest, 'mediaTypes.video')) {
    let video = deepAccess(bidRequest, 'mediaTypes.video');
    imp.video = {};
    if (video.playerSize) {
      sizes = video.playerSize[0];
      imp.video = Object.assign(imp.video, parseGPTSingleSizeArrayToRtbSize(sizes) || {});
    }
    if (bidRequest.params.video) {
      Object.keys(bidRequest.params.video)
        .filter(key => includes(VIDEO_TARGETING, key))
        .forEach(key => imp.video[key] = bidRequest.params.video[key]);
    }
    mediaType = VIDEO;
  } else if (deepAccess(bidRequest, 'mediaTypes.native')) {
    let nativeRequest = buildNativeRequest(bidRequest.mediaTypes.native);
    imp.native = {
      ver: '1.1',
      request: JSON.stringify(nativeRequest)
    };
    mediaType = NATIVE;
  } else {
    throw new Error('Unsupported bid received');
  }
  let floor = getBidFloor(bidRequest, mediaType, sizes);
  if (floor) {
    imp.bidfloor = floor;
  }
  if (secure) {
    imp.secure = 1;
  }
  return imp;
}

/**
 * Builds native request from native adunit
 */
function buildNativeRequest(nativeReq) {
  let request = {ver: '1.1', assets: []};
  for (let k of Object.keys(nativeReq)) {
    let v = nativeReq[k];
    let desc = NATIVE_INDEX[k];
    if (desc === undefined) {
      continue;
    }
    let assetRoot = {
      id: desc.id,
      required: ~~v.required,
    };
    if (desc.assetType === 'img') {
      assetRoot[desc.assetType] = buildImageAsset(desc, v);
    } else if (desc.assetType === 'data') {
      assetRoot.data = cleanObj({type: desc.type, len: v.len});
    } else if (desc.assetType === 'title') {
      assetRoot.title = {len: v.len || 90};
    } else {
      return;
    }
    request.assets.push(assetRoot);
  }
  return request;
}

/**
 *  Builds image asset request
 */
function buildImageAsset(desc, val) {
  let img = {
    type: desc.type
  };
  if (val.sizes) {
    [img.w, img.h] = val.sizes;
  } else if (val.aspect_ratios) {
    img.wmin = val.aspect_ratios[0].min_width;
    img.hmin = val.aspect_ratios[0].min_height;
  }
  return cleanObj(img);
}

/**
 * Checks if configuration allows specified sync method
 * @param syncRule {Object}
 * @param bidderCode {string}
 * @returns {boolean}
 */
function isSyncMethodAllowed(syncRule, bidderCode) {
  if (!syncRule) {
    return false;
  }
  let bidders = isArray(syncRule.bidders) ? syncRule.bidders : [bidderCode];
  let rule = syncRule.filter === 'include';
  return contains(bidders, bidderCode) === rule;
}

/**
 * Get preferred user-sync method based on publisher configuration
 * @param bidderCode {string}
 * @returns {number|undefined}
 */
function getAllowedSyncMethod(bidderCode) {
  if (!config.getConfig('userSync.syncEnabled')) {
    return;
  }
  let filterConfig = config.getConfig('userSync.filterSettings');
  if (isSyncMethodAllowed(filterConfig.all, bidderCode) || isSyncMethodAllowed(filterConfig.iframe, bidderCode)) {
    return SYNC_IFRAME;
  } else if (isSyncMethodAllowed(filterConfig.image, bidderCode)) {
    return SYNC_IMAGE;
  }
}

/**
 * Builds complete rtb request
 * @param imps {Object} Collection of rtb impressions
 * @param bidderRequest {BidderRequest}
 * @param schain {Object=} Supply chain config
 * @return {Object} Complete rtb request
 */
function buildRtbRequest(imps, bidderRequest, schain) {
  let {bidderCode, gdprConsent, auctionId, refererInfo, timeout, uspConsent} = bidderRequest;
  let coppa = config.getConfig('coppa');
  let req = {
    'id': auctionId,
    'imp': imps,
    'site': createSite(refererInfo),
    'at': 1,
    'device': {
      'ip': 'caller',
      'ipv6': 'caller',
      'ua': 'caller',
      'js': 1,
      'language': getLanguage()
    },
    'tmax': parseInt(timeout)
  };
  if (getDNT()) {
    req.device.dnt = 1;
  }
  if (gdprConsent) {
    if (gdprConsent.gdprApplies !== undefined) {
      deepSetValue(req, 'regs.ext.gdpr', ~~gdprConsent.gdprApplies);
    }
    if (gdprConsent.consentString !== undefined) {
      deepSetValue(req, 'user.ext.consent', gdprConsent.consentString);
    }
  }
  if (uspConsent) {
    deepSetValue(req, 'regs.ext.us_privacy', uspConsent);
  }
  if (coppa) {
    deepSetValue(req, 'regs.coppa', 1);
  }
  let syncMethod = getAllowedSyncMethod(bidderCode);
  if (syncMethod) {
    deepSetValue(req, 'ext.adk_usersync', syncMethod);
  }
  if (schain) {
    deepSetValue(req, 'source.ext.schain', schain);
  }
  let eids = getExtendedUserIds(bidderRequest);
  if (eids) {
    deepSetValue(req, 'user.ext.eids', eids);
  }
  return req;
}

/**
 * Get browser language
 * @returns {String}
 */
function getLanguage() {
  const language = navigator.language ? 'language' : 'userLanguage';
  return navigator[language].split('-')[0];
}

/**
 * Creates site description object
 */
function createSite(refInfo) {
  let url = parseUrl(refInfo.referer);
  let site = {
    'domain': url.hostname,
    'page': `${url.protocol}://${url.hostname}${url.pathname}`
  };
  if (self === top && document.referrer) {
    site.ref = document.referrer;
  }
  let keywords = document.getElementsByTagName('meta')['keywords'];
  if (keywords && keywords.content) {
    site.keywords = keywords.content;
  }
  return site;
}

function getExtendedUserIds(bidderRequest) {
  let eids = deepAccess(bidderRequest, 'bids.0.userIdAsEids');
  if (isArray(eids)) {
    return eids;
  }
}

/**
 *  Format creative with optional nurl call
 *  @param bid rtb Bid object
 */
function formatAdMarkup(bid) {
  let adm = bid.adm;
  if ('nurl' in bid) {
    adm += createTrackPixelHtml(`${bid.nurl}&px=1`);
  }
  return adm;
}

/**
 * Basic validates to comply with platform requirements
 */
function validateNativeAdUnit(adUnit) {
  return validateNativeImageSize(adUnit.image) && validateNativeImageSize(adUnit.icon) &&
    !deepAccess(adUnit, 'privacyLink.required') && // not supported yet
    !deepAccess(adUnit, 'privacyIcon.required'); // not supported yet
}

/**
 * Validates image asset size definition
 */
function validateNativeImageSize(img) {
  if (!img) {
    return true;
  }
  if (img.sizes) {
    return isArrayOfNums(img.sizes, 2);
  }
  if (isArray(img.aspect_ratios)) {
    return img.aspect_ratios.length > 0 && img.aspect_ratios[0].min_height && img.aspect_ratios[0].min_width;
  }
  return true;
}

/**
 * Creates native ad for native 1.1 response
 */
function buildNativeAd(nativeResp) {
  const {assets, link, imptrackers, jstracker, privacy} = nativeResp.native;
  let nativeAd = {
    clickUrl: link.url,
    impressionTrackers: imptrackers,
    javascriptTrackers: jstracker ? [jstracker] : undefined,
    privacyLink: privacy,
  };
  _each(assets, asset => {
    let assetName = NATIVE_MODEL[asset.id].name;
    let assetType = NATIVE_MODEL[asset.id].assetType;
    nativeAd[assetName] = asset[assetType].text || asset[assetType].value || cleanObj({
      url: asset[assetType].url,
      width: asset[assetType].w,
      height: asset[assetType].h
    });
  });
  return cleanObj(nativeAd);
}<|MERGE_RESOLUTION|>--- conflicted
+++ resolved
@@ -75,12 +75,9 @@
     {code: 'denakop'},
     {code: 'rtbanalytica'},
     {code: 'unibots'},
-<<<<<<< HEAD
     {code: 'ergadx'},
-    {code: 'turktelekom'}
-=======
+    {code: 'turktelekom'},
     {code: 'catapultx'}
->>>>>>> 2a04c579
   ],
   supportedMediaTypes: [BANNER, VIDEO, NATIVE],
 
