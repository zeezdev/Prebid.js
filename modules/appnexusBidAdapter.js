--- conflicted
+++ resolved
@@ -169,10 +169,12 @@
       });
     }
 
-<<<<<<< HEAD
     const supportedUserIds = {
       get ttd() {
         return utils.deepAccess(bidRequests[0], `userId.tdid`)
+      },
+      get criteo() {
+        return utils.deepAccess(bidRequests[0], `userId.criteortus.${BIDDER_CODE}.userid`);
       }
     }
 
@@ -184,15 +186,6 @@
           'user_id': supportedUserIds[provider]
         }
       }).filter(userId => userId.user_id);
-=======
-    const rtusId = utils.deepAccess(bidRequests[0], `userId.criteortus.${BIDDER_CODE}.userid`);
-    if (rtusId) {
-      let tpuids = [];
-      tpuids.push({
-        'provider': 'criteo',
-        'user_id': rtusId
-      });
->>>>>>> c079efee
       payload.tpuids = tpuids;
     }
 
