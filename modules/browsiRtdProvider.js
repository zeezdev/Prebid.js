/**
 * This module adds browsi provider to the eal time data module
 * The {@link module:modules/realTimeData} module is required
 * The module will fetch predictions from browsi server
 * The module will place browsi bootstrap script on page
 * @module modules/browsiProvider
 * @requires module:modules/realTimeData
 */

/**
 * @typedef {Object} ModuleParams
 * @property {string} siteKey
 * @property {string} pubKey
 * @property {string} url
 * @property {?string} keyName
 * @property {?number} auctionDelay
 * @property {?number} timeout
 */

import {config} from '../src/config.js';
<<<<<<< HEAD
import * as utils from '../src/utils';
import {submodule} from '../src/hook';
import {ajaxBuilder} from '../src/ajax';
=======
import * as utils from '../src/utils.js';
import {submodule} from '../src/hook.js';
import {ajaxBuilder} from '../src/ajax.js';
import {loadExternalScript} from '../src/adloader.js';
>>>>>>> f50e0b8c

/** @type {string} */
const MODULE_NAME = 'realTimeData';
/** @type {number} */
const DEF_TIMEOUT = 1000;
/** @type {ModuleParams} */
let _moduleParams = {};
/** @type {null|Object} */
let _data = null;
/** @type {null | function} */
let _dataReadyCallback = null;

/**
 * add browsi script to page
 * @param {Object} data
 */
export function addBrowsiTag(data) {
<<<<<<< HEAD
  let script = document.createElement('script');
=======
  let script = loadExternalScript(data.u, 'browsi');
>>>>>>> f50e0b8c
  script.async = true;
  script.setAttribute('data-sitekey', _moduleParams.siteKey);
  script.setAttribute('data-pubkey', _moduleParams.pubKey);
  script.setAttribute('prebidbpt', 'true');
  script.setAttribute('id', 'browsi-tag');
  script.setAttribute('src', data.u);
  script.prebidData = utils.deepClone(data);
  if (_moduleParams.keyName) {
    script.prebidData.kn = _moduleParams.keyName;
  }
<<<<<<< HEAD
  document.head.appendChild(script);
=======
>>>>>>> f50e0b8c
  return script;
}

/**
 * collect required data from page
 * send data to browsi server to get predictions
 */
function collectData() {
  const win = window.top;
  const doc = win.document;
  let browsiData = null;
  try {
    browsiData = utils.getDataFromLocalStorage('__brtd');
  } catch (e) {
    utils.logError('unable to parse __brtd');
  }

  let predictorData = {
    ...{
      sk: _moduleParams.siteKey,
      sw: (win.screen && win.screen.width) || -1,
      sh: (win.screen && win.screen.height) || -1,
      url: encodeURIComponent(`${doc.location.protocol}//${doc.location.host}${doc.location.pathname}`),
    },
    ...(browsiData ? {us: browsiData} : {us: '{}'}),
    ...(document.referrer ? {r: document.referrer} : {}),
    ...(document.title ? {at: document.title} : {})
  };
  getPredictionsFromServer(`//${_moduleParams.url}/prebid?${toUrlParams(predictorData)}`);
}

export function setData(data) {
  _data = data;

  if (typeof _dataReadyCallback === 'function') {
    _dataReadyCallback(_data);
    _dataReadyCallback = null;
  }
}

/**
 * wait for data from server
 * call callback when data is ready
 * @param {function} callback
 */
function waitForData(callback) {
  if (_data) {
    _dataReadyCallback = null;
    callback(_data);
  } else {
    _dataReadyCallback = callback;
  }
}

/**
 * filter server data according to adUnits received
 * call callback (onDone) when data is ready
 * @param {adUnit[]} adUnits
 * @param {function} onDone callback function
 */
function sendDataToModule(adUnits, onDone) {
  try {
    waitForData(_predictionsData => {
      const _predictions = _predictionsData.p;
      if (!_predictions || !Object.keys(_predictions).length) {
        return onDone({});
      }
      const slots = getAllSlots();
      if (!slots || !slots.length) {
        return onDone({});
      }
      let dataToReturn = adUnits.reduce((rp, cau) => {
        const adUnitCode = cau && cau.code;
        if (!adUnitCode) { return rp }
        const adSlot = getSlotById(adUnitCode);
        if (!adSlot) { return rp }
<<<<<<< HEAD
        const macroId = getMacroId(_predictionsData.plidm, adUnitCode, adSlot);
=======
        const macroId = getMacroId(_predictionsData.pmd, adUnitCode, adSlot);
>>>>>>> f50e0b8c
        const predictionData = _predictions[macroId];
        if (!predictionData) { return rp }

        if (predictionData.p) {
          if (!isIdMatchingAdUnit(adUnitCode, adSlot, predictionData.w)) {
            return rp;
          }
          rp[adUnitCode] = getKVObject(predictionData.p, _predictionsData.kn);
        }
        return rp;
      }, {});
      return onDone(dataToReturn);
    });
  } catch (e) {
    onDone({});
  }
}

/**
 * get all slots on page
 * @return {Object[]} slot GoogleTag slots
 */
function getAllSlots() {
  return utils.isGptPubadsDefined && window.googletag.pubads().getSlots();
}
/**
 * get prediction and return valid object for key value set
 * @param {number} p
 * @param {string?} keyName
 * @return {Object} key:value
 */
function getKVObject(p, keyName) {
  const prValue = p < 0 ? 'NA' : (Math.floor(p * 10) / 10).toFixed(2);
  let prObject = {};
  prObject[((_moduleParams['keyName'] || keyName).toString())] = prValue.toString();
  return prObject;
}
/**
 * check if placement id matches one of given ad units
 * @param {number} id placement id
 * @param {Object} slot google slot
 * @param {string[]} whitelist ad units
 * @return {boolean}
 */
export function isIdMatchingAdUnit(id, slot, whitelist) {
  if (!whitelist || !whitelist.length) {
    return true;
  }
  const slotAdUnits = slot.getAdUnitPath();
  return whitelist.indexOf(slotAdUnits) !== -1;
<<<<<<< HEAD
}

/**
 * get GPT slot by placement id
 * @param {string} id placement id
 * @return {?Object}
 */
function getSlotById(id) {
  const slots = getAllSlots();
  if (!slots || !slots.length) {
    return null;
  }
  return slots.filter(s => s.getSlotElementId() === id)[0] || null;
}

/**
 * generate id according to macro script
 * @param {string} macro replacement macro
 * @param {string} id placement id
 * @param {Object} slot google slot
 * @return {?Object}
 */
function getMacroId(macro, id, slot) {
  if (macro) {
    try {
      const macroString = macro
        .replace(/<DIV_ID>/g, `${id}`)
        .replace(/<AD_UNIT>/g, `${slot.getAdUnitPath()}`)
        .replace(/<KEY_(\w+)>/g, (match, p1) => {
          return (p1 && slot.getTargeting(p1).join('_')) || 'NA';
        });
      return eval(macroString);// eslint-disable-line no-eval
    } catch (e) {
      utils.logError(`failed to evaluate: ${macro}`);
    }
  }
  return id;
=======
>>>>>>> f50e0b8c
}

/**
 * get GPT slot by placement id
 * @param {string} id placement id
 * @return {?Object}
 */
function getSlotById(id) {
  const slots = getAllSlots();
  if (!slots || !slots.length) {
    return null;
  }
  return slots.filter(s => s.getSlotElementId() === id)[0] || null;
}

/**
 * generate id according to macro script
 * @param {string} macro replacement macro
 * @param {string} id placement id
 * @param {Object} slot google slot
 * @return {?Object}
 */
function getMacroId(macro, id, slot) {
  if (macro) {
    try {
      const macroResult = evaluate(macro, slot.getSlotElementId(), slot.getAdUnitPath(), (match, p1) => {
        return (p1 && slot.getTargeting(p1).join('_')) || 'NA';
      });
      return macroResult;
    } catch (e) {
      utils.logError(`failed to evaluate: ${macro}`);
    }
  }
  return id;
}

function evaluate(macro, divId, adUnit, replacer) {
  let macroResult = macro.p
    .replace(/['"]+/g, '')
    .replace(/<DIV_ID>/g, divId);

  if (adUnit) {
    macroResult = macroResult.replace(/<AD_UNIT>/g, adUnit);
  }
  if (replacer) {
    macroResult = macroResult.replace(/<KEY_(\w+)>/g, replacer);
  }
  if (macro.s) {
    macroResult = macroResult.substring(macro.s.s, macro.s.e);
  }
  return macroResult;
}
/**
 * XMLHttpRequest to get data form browsi server
 * @param {string} url server url with query params
 */
function getPredictionsFromServer(url) {
  let ajax = ajaxBuilder(_moduleParams.auctionDelay || _moduleParams.timeout || DEF_TIMEOUT);

  ajax(url,
    {
      success: function (response, req) {
        if (req.status === 200) {
          try {
            const data = JSON.parse(response);
            if (data && data.p && data.kn) {
<<<<<<< HEAD
              setData({p: data.p, kn: data.kn, plidm: data.plidm});
=======
              setData({p: data.p, kn: data.kn, pmd: data.pmd});
>>>>>>> f50e0b8c
            } else {
              setData({});
            }
            addBrowsiTag(data);
          } catch (err) {
            utils.logError('unable to parse data');
            setData({})
          }
        } else if (req.status === 204) {
          // unrecognized site key
          setData({});
        }
      },
      error: function () {
        setData({});
        utils.logError('unable to get prediction data');
      }
    }
  );
}

/**
 * serialize object and return query params string
 * @param {Object} data
 * @return {string}
 */
function toUrlParams(data) {
  return Object.keys(data)
    .map(key => key + '=' + encodeURIComponent(data[key]))
    .join('&');
}

/** @type {RtdSubmodule} */
export const browsiSubmodule = {
  /**
   * used to link submodule with realTimeData
   * @type {string}
   */
  name: 'browsi',
  /**
   * get data and send back to realTimeData module
   * @function
   * @param {adUnit[]} adUnits
   * @param {function} onDone
   */
  getData: sendDataToModule
};

export function init(config) {
  const confListener = config.getConfig(MODULE_NAME, ({realTimeData}) => {
    try {
      _moduleParams = realTimeData.dataProviders && realTimeData.dataProviders.filter(
        pr => pr.name && pr.name.toLowerCase() === 'browsi')[0].params;
      _moduleParams.auctionDelay = realTimeData.auctionDelay;
      _moduleParams.timeout = realTimeData.timeout;
    } catch (e) {
      _moduleParams = {};
    }
    if (_moduleParams.siteKey && _moduleParams.pubKey && _moduleParams.url) {
      confListener();
      collectData();
    } else {
      utils.logError('missing params for Browsi provider');
    }
  });
}

submodule('realTimeData', browsiSubmodule);
init(config);<|MERGE_RESOLUTION|>--- conflicted
+++ resolved
@@ -18,16 +18,10 @@
  */
 
 import {config} from '../src/config.js';
-<<<<<<< HEAD
-import * as utils from '../src/utils';
-import {submodule} from '../src/hook';
-import {ajaxBuilder} from '../src/ajax';
-=======
 import * as utils from '../src/utils.js';
 import {submodule} from '../src/hook.js';
 import {ajaxBuilder} from '../src/ajax.js';
 import {loadExternalScript} from '../src/adloader.js';
->>>>>>> f50e0b8c
 
 /** @type {string} */
 const MODULE_NAME = 'realTimeData';
@@ -45,11 +39,7 @@
  * @param {Object} data
  */
 export function addBrowsiTag(data) {
-<<<<<<< HEAD
-  let script = document.createElement('script');
-=======
   let script = loadExternalScript(data.u, 'browsi');
->>>>>>> f50e0b8c
   script.async = true;
   script.setAttribute('data-sitekey', _moduleParams.siteKey);
   script.setAttribute('data-pubkey', _moduleParams.pubKey);
@@ -60,10 +50,6 @@
   if (_moduleParams.keyName) {
     script.prebidData.kn = _moduleParams.keyName;
   }
-<<<<<<< HEAD
-  document.head.appendChild(script);
-=======
->>>>>>> f50e0b8c
   return script;
 }
 
@@ -140,11 +126,7 @@
         if (!adUnitCode) { return rp }
         const adSlot = getSlotById(adUnitCode);
         if (!adSlot) { return rp }
-<<<<<<< HEAD
-        const macroId = getMacroId(_predictionsData.plidm, adUnitCode, adSlot);
-=======
         const macroId = getMacroId(_predictionsData.pmd, adUnitCode, adSlot);
->>>>>>> f50e0b8c
         const predictionData = _predictions[macroId];
         if (!predictionData) { return rp }
 
@@ -195,46 +177,6 @@
   }
   const slotAdUnits = slot.getAdUnitPath();
   return whitelist.indexOf(slotAdUnits) !== -1;
-<<<<<<< HEAD
-}
-
-/**
- * get GPT slot by placement id
- * @param {string} id placement id
- * @return {?Object}
- */
-function getSlotById(id) {
-  const slots = getAllSlots();
-  if (!slots || !slots.length) {
-    return null;
-  }
-  return slots.filter(s => s.getSlotElementId() === id)[0] || null;
-}
-
-/**
- * generate id according to macro script
- * @param {string} macro replacement macro
- * @param {string} id placement id
- * @param {Object} slot google slot
- * @return {?Object}
- */
-function getMacroId(macro, id, slot) {
-  if (macro) {
-    try {
-      const macroString = macro
-        .replace(/<DIV_ID>/g, `${id}`)
-        .replace(/<AD_UNIT>/g, `${slot.getAdUnitPath()}`)
-        .replace(/<KEY_(\w+)>/g, (match, p1) => {
-          return (p1 && slot.getTargeting(p1).join('_')) || 'NA';
-        });
-      return eval(macroString);// eslint-disable-line no-eval
-    } catch (e) {
-      utils.logError(`failed to evaluate: ${macro}`);
-    }
-  }
-  return id;
-=======
->>>>>>> f50e0b8c
 }
 
 /**
@@ -301,11 +243,7 @@
           try {
             const data = JSON.parse(response);
             if (data && data.p && data.kn) {
-<<<<<<< HEAD
-              setData({p: data.p, kn: data.kn, plidm: data.plidm});
-=======
               setData({p: data.p, kn: data.kn, pmd: data.pmd});
->>>>>>> f50e0b8c
             } else {
               setData({});
             }
