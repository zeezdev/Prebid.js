import { deepAccess, isArray, logWarn, triggerPixel, buildUrl, logInfo, getValue, getBidIdParameter } from '../src/utils.js';
import { getRefererInfo } from '../src/refererDetection.js';
import { registerBidder } from '../src/adapters/bidderFactory.js';
import { config } from '../src/config.js';
const BIDDER_CODE = 'beop';
const ENDPOINT_URL = 'https://hb.beop.io/bid';
const TCF_VENDOR_ID = 666;

const validIdRegExp = /^[0-9a-fA-F]{24}$/

export const spec = {
  code: BIDDER_CODE,
  gvlid: TCF_VENDOR_ID,
  aliases: ['bp'],
  /**
    * Test if the bid request is valid.
    *
    * @param {bid} : The Bid params
    * @return boolean true if the bid request is valid (aka contains a valid accountId or networkId and is open for BANNER), false otherwise.
    */
  isBidRequestValid: function(bid) {
    const id = bid.params.accountId || bid.params.networkId;
    if (id === null || typeof id === 'undefined') {
      return false
    }
    if (!validIdRegExp.test(id)) {
      return false
    }
    return bid.mediaTypes.banner !== null && typeof bid.mediaTypes.banner !== 'undefined';
  },
  /**
    * Create a BeOp server request from a list of BidRequest
    *
    * @param {validBidRequests[], ...} : The array of validated bidRequests
    * @param {... , bidderRequest} : Common params for each bidRequests
    * @return ServerRequest Info describing the request to the BeOp's server
    */
  buildRequests: function(validBidRequests, bidderRequest) {
    const slots = validBidRequests.map(beOpRequestSlotsMaker);
<<<<<<< HEAD
    let pageUrl = deepAccess(window, 'location.href') || deepAccess(bidderRequest, 'refererInfo.canonicalUrl') || config.getConfig('pageUrl');
    let fpd = config.getLegacyFpd(bidderRequest.ortb2);
    let gdpr = bidderRequest.gdprConsent;
    let firstSlot = slots[0];
    let payloadObject = {
=======
    const pageUrl = getPageUrl(bidderRequest.refererInfo, window);
    const fpd = config.getLegacyFpd(config.getConfig('ortb2'));
    const gdpr = bidderRequest.gdprConsent;
    const firstSlot = slots[0];
    const payloadObject = {
>>>>>>> 128d9259
      at: new Date().toString(),
      nid: firstSlot.nid,
      nptnid: firstSlot.nptnid,
      pid: firstSlot.pid,
      url: pageUrl,
      lang: (window.navigator.language || window.navigator.languages[0]),
      kwds: (fpd && fpd.site && fpd.site.keywords) || [],
      dbg: false,
      slts: slots,
      is_amp: deepAccess(bidderRequest, 'referrerInfo.isAmp'),
      tc_string: (gdpr && gdpr.gdprApplies) ? gdpr.consentString : null,
    };
    const payloadString = JSON.stringify(payloadObject);
    return {
      method: 'POST',
      url: ENDPOINT_URL,
      data: payloadString
    }
  },
  interpretResponse: function(serverResponse, request) {
    if (serverResponse && serverResponse.body && isArray(serverResponse.body.bids) && serverResponse.body.bids.length > 0) {
      return serverResponse.body.bids;
    }
    return [];
  },
  onTimeout: function(timeoutData) {
    if (timeoutData === null || typeof timeoutData === 'undefined' || Object.keys(timeoutData).length === 0) {
      return;
    }

    let trackingParams = buildTrackingParams(timeoutData, 'timeout', timeoutData.timeout);

    logWarn(BIDDER_CODE + ': timed out request');
    triggerPixel(buildUrl({
      protocol: 'https',
      hostname: 't.beop.io',
      pathname: '/bid',
      search: trackingParams
    }));
  },
  onBidWon: function(bid) {
    if (bid === null || typeof bid === 'undefined' || Object.keys(bid).length === 0) {
      return;
    }
    let trackingParams = buildTrackingParams(bid, 'won', bid.cpm);

    logInfo(BIDDER_CODE + ': won request');
    triggerPixel(buildUrl({
      protocol: 'https',
      hostname: 't.beop.io',
      pathname: '/bid',
      search: trackingParams
    }));
  },
  onSetTargeting: function(bid) {}
}

function buildTrackingParams(data, info, value) {
  const accountId = data.params.accountId;
  const pageUrl = getPageUrl(null, window);
  return {
    pid: accountId === undefined ? data.ad.match(/account: \“([a-f\d]{24})\“/)[1] : accountId,
    nid: data.params.networkId,
    nptnid: data.params.networkPartnerId,
    bid: data.bidId || data.requestId,
    sl_n: data.adUnitCode,
    aid: data.auctionId,
    se_ca: 'bid',
    se_ac: info,
    se_va: value,
    url: pageUrl
  };
}

function beOpRequestSlotsMaker(bid) {
  const bannerSizes = deepAccess(bid, 'mediaTypes.banner.sizes');
  const publisherCurrency = config.getConfig('currency.adServerCurrency') || getValue(bid.params, 'currency') || 'EUR';
  let floor;
  if (typeof bid.getFloor === 'function') {
    const floorInfo = bid.getFloor({currency: publisherCurrency, mediaType: 'banner', size: [1, 1]});
    if (typeof floorInfo === 'object' && floorInfo.currency === publisherCurrency && !isNaN(parseFloat(floorInfo.floor))) {
      floor = parseFloat(floorInfo.floor);
    }
  }
  return {
    sizes: isArray(bannerSizes) ? bannerSizes : bid.sizes,
    flr: floor,
    pid: getValue(bid.params, 'accountId'),
    nid: getValue(bid.params, 'networkId'),
    nptnid: getValue(bid.params, 'networkPartnerId'),
    bid: getBidIdParameter('bidId', bid),
    brid: getBidIdParameter('bidderRequestId', bid),
    name: getBidIdParameter('adUnitCode', bid),
    aid: getBidIdParameter('auctionId', bid),
    tid: getBidIdParameter('transactionId', bid),
    brc: getBidIdParameter('bidRequestsCount', bid),
    bdrc: getBidIdParameter('bidderRequestCount', bid),
    bwc: getBidIdParameter('bidderWinsCount', bid),
  }
}

const protocolRelativeRegExp = /^\/\//
function isProtocolRelativeUrl(url) {
  return url && url.match(protocolRelativeRegExp) != null;
}

const withProtocolRegExp = /[a-z]{1,}:\/\//
function isNoProtocolUrl(url) {
  return url && url.match(withProtocolRegExp) == null;
}

function ensureProtocolInUrl(url, defaultProtocol) {
  if (isProtocolRelativeUrl(url)) {
    return `${defaultProtocol}${url}`;
  } else if (isNoProtocolUrl(url)) {
    return `${defaultProtocol}//${url}`;
  }
  return url;
}

/**
 * sometimes trying to access a field (protected?) triggers an exception
 * Ex deepAccess(window, 'top.location.href') might throw if it crosses origins
 * so here is a lenient version
 */
function safeDeepAccess(obj, path) {
  try {
    return deepAccess(obj, path)
  } catch (_e) {
    return null;
  }
}

function getPageUrl(refererInfo, window) {
  refererInfo = refererInfo || getRefererInfo();
  let pageUrl = refererInfo.canonicalUrl || safeDeepAccess(window, 'top.location.href') || deepAccess(window, 'location.href');
  // Ensure the protocol is present (looks like sometimes the extracted pageUrl misses it)
  if (pageUrl != null) {
    const defaultProtocol = safeDeepAccess(window, 'top.location.protocol') || deepAccess(window, 'location.protocol');
    pageUrl = ensureProtocolInUrl(pageUrl, defaultProtocol);
  }
  return pageUrl;
}

registerBidder(spec);<|MERGE_RESOLUTION|>--- conflicted
+++ resolved
@@ -37,19 +37,11 @@
     */
   buildRequests: function(validBidRequests, bidderRequest) {
     const slots = validBidRequests.map(beOpRequestSlotsMaker);
-<<<<<<< HEAD
-    let pageUrl = deepAccess(window, 'location.href') || deepAccess(bidderRequest, 'refererInfo.canonicalUrl') || config.getConfig('pageUrl');
-    let fpd = config.getLegacyFpd(bidderRequest.ortb2);
-    let gdpr = bidderRequest.gdprConsent;
-    let firstSlot = slots[0];
-    let payloadObject = {
-=======
     const pageUrl = getPageUrl(bidderRequest.refererInfo, window);
-    const fpd = config.getLegacyFpd(config.getConfig('ortb2'));
+    const fpd = config.getLegacyFpd(bidderRequest.ortb2);
     const gdpr = bidderRequest.gdprConsent;
     const firstSlot = slots[0];
     const payloadObject = {
->>>>>>> 128d9259
       at: new Date().toString(),
       nid: firstSlot.nid,
       nptnid: firstSlot.nptnid,
