--- conflicted
+++ resolved
@@ -161,16 +161,8 @@
       const contentSegments = getContentSegments(vat.segments);
       const contentData = getContentData(mediaId, contentSegments);
       const targeting = formatTargetingResponse(vat);
-<<<<<<< HEAD
-      enrichBids(ortb2Fragments.bidder || {}, adUnit.bids, targeting, contentId, contentData);
-=======
       enrichBids(adUnit.bids, targeting, contentId, contentData);
-      let ortb2 = config.getConfig('ortb2');
-      ortb2 = getOrtbSiteContent(ortb2, contentId, contentData);
-      if (ortb2) {
-        config.setConfig({ ortb2 });
-      }
->>>>>>> 873d3140
+      addOrtbSiteContent(ortb2Fragments.global, contentId, contentData);
     };
     loadVat(jwTargeting, onVatResponse);
   });
@@ -313,23 +305,15 @@
   return contentData;
 }
 
-<<<<<<< HEAD
-export function addOrtbSiteContent(bidderOrtb2, bid, contentId, contentData) {
-=======
-export function getOrtbSiteContent(ortb2, contentId, contentData) {
->>>>>>> 873d3140
+export function addOrtbSiteContent(ortb2, contentId, contentData) {
   if (!contentId && !contentData) {
     return;
   }
 
-<<<<<<< HEAD
-  let ortb2 = bidderOrtb2[bid.bidder] || {};
-=======
-  if (!ortb2) {
+  if (ortb2 == null) {
     ortb2 = {};
   }
 
->>>>>>> 873d3140
   let site = ortb2.site = ortb2.site || {};
   let content = site.content = site.content || {};
 
@@ -345,31 +329,18 @@
     data.push(contentData);
   }
 
-<<<<<<< HEAD
-  bidderOrtb2[bid.bidder] = ortb2;
-=======
   content.data = data;
 
   return ortb2;
->>>>>>> 873d3140
-}
-
-function enrichBids(bidderOrtb2, bids, targeting, contentId, contentData) {
-  // TODO: this does not need to set bidder-level FPD, follow up when https://github.com/prebid/Prebid.js/pull/8354 gets through
+}
+
+function enrichBids(bids, targeting, contentId, contentData) {
   if (!bids) {
     return;
   }
 
   bids.forEach(bid => {
     addTargetingToBid(bid, targeting);
-<<<<<<< HEAD
-    addOrtbSiteContent(bidderOrtb2, bid, contentId, contentData);
-=======
-    const ortb2 = getOrtbSiteContent(bid.ortb2, contentId, contentData);
-    if (ortb2) {
-      bid.ortb2 = ortb2;
-    }
->>>>>>> 873d3140
   });
 }
 
