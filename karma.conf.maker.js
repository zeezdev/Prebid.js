// This configures Karma, describing how to run the tests and where to output code coverage reports.
//
// For more information, see http://karma-runner.github.io/1.0/config/configuration-file.html

var _ = require('lodash');
var webpackConf = require('./webpack.conf');
var karmaConstants = require('karma').constants;

function newWebpackConfig(codeCoverage) {
  // Make a clone here because we plan on mutating this object, and don't want parallel tasks to trample each other.
  var webpackConfig = _.cloneDeep(webpackConf);

  // remove optimize plugin for tests
  webpackConfig.plugins.pop()

  webpackConfig.devtool = 'inline-source-map';

  if (codeCoverage) {
    webpackConfig.module.rules.push({
      enforce: 'post',
      exclude: /(node_modules)|(test)|(integrationExamples)|(build)|polyfill.js|(src\/adapters\/analytics\/ga.js)/,
      use: {
        loader: 'istanbul-instrumenter-loader',
        options: { esModules: true }
      },
      test: /\.js$/
    })
  }
  return webpackConfig;
}

function newPluginsArray(browserstack) {
  var plugins = [
    'karma-chrome-launcher',
    'karma-coverage',
    'karma-es5-shim',
    'karma-mocha',
    'karma-chai',
    'karma-sinon',
    'karma-sourcemap-loader',
    'karma-spec-reporter',
    'karma-webpack',
    'karma-mocha-reporter'
  ];
  if (browserstack) {
    plugins.push('karma-browserstack-launcher');
  }
  plugins.push('karma-firefox-launcher');
  plugins.push('karma-opera-launcher');
  plugins.push('karma-safari-launcher');
  plugins.push('karma-script-launcher');
  plugins.push('karma-ie-launcher');
  return plugins;
}

function setReporters(karmaConf, codeCoverage, browserstack) {
  // In browserstack, the default 'progress' reporter floods the logs.
  // The karma-spec-reporter reports failures more concisely
  if (browserstack) {
    karmaConf.reporters = ['spec'];
    karmaConf.specReporter = {
      maxLogLines: 100,
      suppressErrorSummary: false,
      suppressSkipped: false,
      suppressPassed: true
    };
  }

  if (codeCoverage) {
    karmaConf.reporters.push('coverage');
    karmaConf.coverageReporter = {
      dir: 'build/coverage',
      reporters: [
        { type: 'lcov', subdir: '.' }
      ]
    };
  }
}

function setBrowsers(karmaConf, browserstack) {
  if (browserstack) {
    karmaConf.browserStack = {
      username: process.env.BROWSERSTACK_USERNAME,
      accessKey: process.env.BROWSERSTACK_ACCESS_KEY,
      build: 'Prebidjs Unit Tests ' + new Date().toLocaleString()
    }
    if (process.env.TRAVIS) {
      karmaConf.browserStack.startTunnel = false;
      karmaConf.browserStack.tunnelIdentifier = process.env.BROWSERSTACK_LOCAL_IDENTIFIER;
    }
    karmaConf.customLaunchers = require('./browsers.json');
    karmaConf.browsers = Object.keys(karmaConf.customLaunchers);
  } else {
    var isDocker = require('is-docker')();
    if (isDocker) {
      karmaConf.customLaunchers = karmaConf.customLaunchers || {};
      karmaConf.customLaunchers.ChromeCustom = {
        base: 'ChromeHeadless',
        // We must disable the Chrome sandbox when running Chrome inside Docker (Chrome's sandbox needs
        // more permissions than Docker allows by default)
        flags: ['--no-sandbox']
      }
      karmaConf.browsers = ['ChromeCustom'];
    } else {
      karmaConf.browsers = ['ChromeHeadless'];
    }
  }
}

module.exports = function(codeCoverage, browserstack, watchMode, file) {
  var webpackConfig = newWebpackConfig(codeCoverage);
  var plugins = newPluginsArray(browserstack);

  var files = file ? ['test/helpers/prebidGlobal.js', file] : ['test/test_index.js'];
  // This file opens the /debug.html tab automatically.
  // It has no real value unless you're running --watch, and intend to do some debugging in the browser.
  if (watchMode) {
    files.push('test/helpers/karma-init.js');
  }

  var config = {
    // base path that will be used to resolve all patterns (eg. files, exclude)
    basePath: './',

    webpack: webpackConfig,
    webpackMiddleware: {
      stats: 'errors-only',
      noInfo: true
    },
    // frameworks to use
    // available frameworks: https://npmjs.org/browse/keyword/karma-adapter
    frameworks: ['es5-shim', 'mocha', 'chai', 'sinon'],

    files: files,

    // preprocess matching files before serving them to the browser
    // available preprocessors: https://npmjs.org/browse/keyword/karma-preprocessor
    preprocessors: {
      'test/test_index.js': ['webpack', 'sourcemap']
    },

    // web server port
    port: 9876,

    // enable / disable colors in the output (reporters and logs)
    colors: true,

    // level of logging
    // possible values: LOG_DISABLE || LOG_ERROR || LOG_WARN || LOG_INFO || LOG_DEBUG
    logLevel: karmaConstants.LOG_INFO,

    // enable / disable watching file and executing tests whenever any file changes
    autoWatch: true,

    reporters: ['mocha'],

    mochaReporter: {
      showDiff: true,
      output: 'minimal'
    },

    // Continuous Integration mode
    // if true, Karma captures browsers, runs the tests and exits
    singleRun: !watchMode,
<<<<<<< HEAD
    browserDisconnectTimeout: 3e5, // default 2000
    browserNoActivityTimeout: 3e5, // default 10000
    captureTimeout: 3e5, // default 60000,
    browserDisconnectTolerance: 3,
    concurrency: 5,
=======
    browserDisconnectTimeout: 10000, // default 2000
    browserDisconnectTolerance: 1, // default 0
    browserNoActivityTimeout: 4 * 60 * 1000, // default 10000
    captureTimeout: 4 * 60 * 1000, // default 60000,
    processKillTimeout: 10000, // default 2000
>>>>>>> 6005a29b

    plugins: plugins
  }
  setReporters(config, codeCoverage, browserstack);
  setBrowsers(config, browserstack);
  return config;
}<|MERGE_RESOLUTION|>--- conflicted
+++ resolved
@@ -162,19 +162,11 @@
     // Continuous Integration mode
     // if true, Karma captures browsers, runs the tests and exits
     singleRun: !watchMode,
-<<<<<<< HEAD
     browserDisconnectTimeout: 3e5, // default 2000
     browserNoActivityTimeout: 3e5, // default 10000
     captureTimeout: 3e5, // default 60000,
     browserDisconnectTolerance: 3,
     concurrency: 5,
-=======
-    browserDisconnectTimeout: 10000, // default 2000
-    browserDisconnectTolerance: 1, // default 0
-    browserNoActivityTimeout: 4 * 60 * 1000, // default 10000
-    captureTimeout: 4 * 60 * 1000, // default 60000,
-    processKillTimeout: 10000, // default 2000
->>>>>>> 6005a29b
 
     plugins: plugins
   }
