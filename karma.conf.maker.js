// This configures Karma, describing how to run the tests and where to output code coverage reports.
//
// For more information, see http://karma-runner.github.io/1.0/config/configuration-file.html

var _ = require('lodash');
var webpackConf = require('./webpack.conf');
var path = require('path')
var karmaConstants = require('karma').constants;

function newWebpackConfig(codeCoverage) {
  // Make a clone here because we plan on mutating this object, and don't want parallel tasks to trample each other.
  var webpackConfig = _.cloneDeep(webpackConf);

  // remove optimize plugin for tests
  webpackConfig.plugins.pop()

  webpackConfig.devtool = 'inline-source-map';

  if (codeCoverage) {
    webpackConfig.module.rules.push({
      enforce: 'post',
      exclude: /(node_modules)|(test)|(integrationExamples)|(build)|polyfill.js|(src\/adapters\/analytics\/ga.js)/,
      loader: 'istanbul-instrumenter-loader',
      test: /\.js$/
    })
  }
  return webpackConfig;
}

function newPluginsArray(browserstack) {
  var plugins = [
    'karma-chrome-launcher',
    'karma-coverage-istanbul-reporter',
    'karma-es5-shim',
    'karma-expect',
    'karma-mocha',
    'karma-requirejs',
    'karma-sinon-ie',
    'karma-sourcemap-loader',
    'karma-spec-reporter',
    'karma-webpack',
  ];
  if (browserstack) {
    plugins.push('karma-browserstack-launcher');
    plugins.push('karma-sauce-launcher');
    plugins.push('karma-firefox-launcher');
    plugins.push('karma-opera-launcher');
    plugins.push('karma-safari-launcher');
    plugins.push('karma-script-launcher');
    plugins.push('karma-ie-launcher');
  }
  return plugins;
}

function setReporters(karmaConf, codeCoverage, browserstack) {
  // In browserstack, the default 'progress' reporter floods the logs.
  // The karma-spec-reporter reports failures more concisely
  if (browserstack) {
    karmaConf.reporters = ['spec'];
    karmaConf.specReporter = {
      suppressSkipped: false,
      suppressPassed: true
    };
  } else {
    karmaConf.reporters = ['progress'];
  }
  if (codeCoverage) {
    karmaConf.reporters.push('coverage-istanbul');
    karmaConf.coverageIstanbulReporter = {
      reports: ['html', 'lcovonly', 'text-summary'],
      dir: path.join(__dirname, 'build', 'coverage'),
      'report-config': {
        html: {
          subdir: 'karma_html',
          urlFriendlyName: true, // simply replaces spaces with _ for files/dirs
        }
      }
    }
  }
}

function setBrowsers(karmaConf, browserstack) {
  if (browserstack) {
    karmaConf.browserStack = {
      username: process.env.BROWSERSTACK_USERNAME,
      accessKey: process.env.BROWSERSTACK_KEY
    }
    karmaConf.customLaunchers = require('./browsers.json')
    karmaConf.browsers = Object.keys(karmaConf.customLaunchers);
  } else {
    karmaConf.browsers = ['ChromeHeadless'];
  }
}

module.exports = function(codeCoverage, browserstack, watchMode, file) {
  var webpackConfig = newWebpackConfig(codeCoverage);
  var plugins = newPluginsArray(browserstack);
  var files = [
    'test/helpers/prebidGlobal.js',
    file ? file : 'test/**/*_spec.js'
  ];
  // This file opens the /debug.html tab automatically.
  // It has no real value unless you're running --watch, and intend to do some debugging in the browser.
  if (watchMode) {
    files.push('test/helpers/karma-init.js');
  }

  var config = {
    // base path that will be used to resolve all patterns (eg. files, exclude)
    basePath: './',

    webpack: webpackConfig,
    webpackMiddleware: {
      noInfo: true
    },

    // frameworks to use
    // available frameworks: https://npmjs.org/browse/keyword/karma-adapter
    frameworks: ['es5-shim', 'mocha', 'expect', 'sinon'],

<<<<<<< HEAD
    // list of files / patterns to load in the browser
    files: [
      'test/test_index.js'
    ],
=======
    files: files,
>>>>>>> 2c829e5c

    // preprocess matching files before serving them to the browser
    // available preprocessors: https://npmjs.org/browse/keyword/karma-preprocessor
    preprocessors: {
      'test/test_index.js': ['webpack', 'sourcemap']
    },

    // web server port
    port: 9876,

    // enable / disable colors in the output (reporters and logs)
    colors: true,

    // level of logging
    // possible values: LOG_DISABLE || LOG_ERROR || LOG_WARN || LOG_INFO || LOG_DEBUG
    logLevel: karmaConstants.LOG_INFO,

    // enable / disable watching file and executing tests whenever any file changes
    autoWatch: true,

    reporters: ['progress'],

    // Continuous Integration mode
    // if true, Karma captures browsers, runs the tests and exits
    singleRun: !watchMode,
    browserDisconnectTimeout: 10000, // default 2000
    browserDisconnectTolerance: 1, // default 0
    browserNoActivityTimeout: 4 * 60 * 1000, // default 10000
    captureTimeout: 4 * 60 * 1000, // default 60000

    plugins: plugins
  }
  setReporters(config, codeCoverage, browserstack);
  setBrowsers(config, browserstack);
  return config;
}<|MERGE_RESOLUTION|>--- conflicted
+++ resolved
@@ -95,10 +95,7 @@
 module.exports = function(codeCoverage, browserstack, watchMode, file) {
   var webpackConfig = newWebpackConfig(codeCoverage);
   var plugins = newPluginsArray(browserstack);
-  var files = [
-    'test/helpers/prebidGlobal.js',
-    file ? file : 'test/**/*_spec.js'
-  ];
+  var files = file ? ['test/helpers/prebidGlobal.js', file] : ['test/test_index.js'];
   // This file opens the /debug.html tab automatically.
   // It has no real value unless you're running --watch, and intend to do some debugging in the browser.
   if (watchMode) {
@@ -118,14 +115,10 @@
     // available frameworks: https://npmjs.org/browse/keyword/karma-adapter
     frameworks: ['es5-shim', 'mocha', 'expect', 'sinon'],
 
-<<<<<<< HEAD
     // list of files / patterns to load in the browser
     files: [
       'test/test_index.js'
     ],
-=======
-    files: files,
->>>>>>> 2c829e5c
 
     // preprocess matching files before serving them to the browser
     // available preprocessors: https://npmjs.org/browse/keyword/karma-preprocessor
