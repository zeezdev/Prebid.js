import * as utils from 'src/utils.js';
import { config } from 'src/config.js';
import { expect } from 'chai';
import { newBidder } from 'src/adapters/bidderFactory.js';
import { spec, storage, ERROR_CODES } from '../../../modules/ixBidAdapter.js';
import { createEidsArray } from 'modules/userId/eids.js';
import { deepAccess } from '../../../src/utils.js';

describe('IndexexchangeAdapter', function () {
  const IX_SECURE_ENDPOINT = 'https://htlb.casalemedia.com/cygnus';
  const VIDEO_ENDPOINT_VERSION = 8.1;
  const BANNER_ENDPOINT_VERSION = 7.2;

  const SAMPLE_SCHAIN = {
    'ver': '1.0',
    'complete': 1,
    'nodes': [
      {
        'asi': 'indirectseller.com',
        'sid': '00001',
        'hp': 1
      },
      {
        'asi': 'indirectseller-2.com',
        'sid': '00002',
        'hp': 2
      }
    ]
  };
  const LARGE_SET_OF_SIZES = [
    [300, 250],
    [600, 410],
    [336, 280],
    [400, 300],
    [320, 50],
    [360, 360],
    [250, 250],
    [320, 250],
    [400, 250],
    [387, 359],
    [300, 50],
    [372, 250],
    [320, 320],
    [412, 412],
    [327, 272],
    [312, 260],
    [384, 320],
    [335, 250],
    [366, 305],
    [374, 250],
    [375, 375],
    [272, 391],
    [364, 303],
    [414, 414],
    [366, 375],
    [272, 360],
    [364, 373],
    [366, 359],
    [320, 100],
    [360, 250],
    [468, 60],
    [480, 300],
    [600, 400],
    [600, 300],
    [33, 28],
    [40, 30],
    [32, 5],
    [36, 36],
    [25, 25],
    [320, 25],
    [400, 25],
    [387, 35],
    [300, 5],
    [372, 20],
    [320, 32],
    [412, 41],
    [327, 27],
    [312, 26],
    [384, 32],
    [335, 25],
    [366, 30],
    [374, 25],
    [375, 37],
    [272, 31],
    [364, 303],
    [414, 41],
    [366, 35],
    [272, 60],
    [364, 73],
    [366, 59],
    [320, 10],
    [360, 25],
    [468, 6],
    [480, 30],
    [600, 40],
    [600, 30]
  ];

  const ONE_VIDEO = [
    {
      bidder: 'ix',
      params: {
        siteId: '456',
        video: {
          skippable: false,
          mimes: [
            'video/mp4',
            'video/webm'
          ],
          minduration: 0,
          maxduration: 60,
          protocols: [2]
        },
        size: [400, 100]
      },
      sizes: [[400, 100]],
      mediaTypes: {
        video: {
          context: 'instream',
          playerSize: [[400, 100]]
        }
      },
      adUnitCode: 'div-gpt-ad-1460505748562-0',
      transactionId: '173f49a8-7549-4218-a23c-e7ba59b47230',
      bidId: '1a2b3c4e',
      bidderRequestId: '11a22b33c44e',
      auctionId: '1aa2bb3cc4de',
      schain: SAMPLE_SCHAIN
    }
  ];

  const ONE_BANNER = [
    {
      bidder: 'ix',
      params: {
        siteId: '123',
        size: [300, 250]
      },
      sizes: [[300, 250]],
      mediaTypes: {
        banner: {
          sizes: [[300, 250]]
        }
      },
      adUnitCode: 'div-gpt-ad-1460505748561-0',
      transactionId: '173f49a8-7549-4218-a23c-e7ba59b47229',
      bidId: '1a2b3c4d',
      bidderRequestId: '11a22b33c44d',
      auctionId: '1aa2bb3cc4dd',
      schain: SAMPLE_SCHAIN
    }
  ];

  const DEFAULT_BANNER_VALID_BID = [
    {
      bidder: 'ix',
      params: {
        siteId: '123',
        size: [300, 250]
      },
      sizes: [[300, 250], [300, 600]],
      mediaTypes: {
        banner: {
          sizes: [[300, 250], [300, 600]]
        }
      },
      adUnitCode: 'div-gpt-ad-1460505748561-0',
      transactionId: '173f49a8-7549-4218-a23c-e7ba59b47229',
      bidId: '1a2b3c4d',
      bidderRequestId: '11a22b33c44d',
      auctionId: '1aa2bb3cc4dd',
      schain: SAMPLE_SCHAIN
    }
  ];

  const DEFAULT_BANNER_VALID_BID_PARAM_NO_SIZE = [
    {
      bidder: 'ix',
      params: {
        siteId: '123'
      },
      mediaTypes: {
        banner: {
          sizes: [[300, 250], [300, 600]]
        }
      },
      adUnitCode: 'div-gpt-ad-1460505748561-0',
      transactionId: '173f49a8-7549-4218-a23c-e7ba59b47229',
      bidId: '1a2b3c4d',
      bidderRequestId: '11a22b33c44d',
      auctionId: '1aa2bb3cc4dd',
      schain: SAMPLE_SCHAIN
    }
  ];

  const DEFAULT_VIDEO_VALID_BID_NO_VIDEO_PARAMS = [
    {
      bidder: 'ix',
      params: {
        siteId: '456'
      },
      sizes: [400, 100],
      mediaTypes: {
        video: {
          context: 'instream',
          playerSize: [[400, 100]],
          mimes: [
            'video/mp4',
            'video/webm'
          ],
          minduration: 0,
          maxduration: 60,
          protocols: [2]
        }
      },
      adUnitCode: 'div-gpt-ad-1460505748562-0',
      transactionId: '173f49a8-7549-4218-a23c-e7ba59b47230',
      bidId: '1a2b3c4e',
      bidderRequestId: '11a22b33c44e',
      auctionId: '1aa2bb3cc4de',
      schain: SAMPLE_SCHAIN
    }
  ];

  const DEFAULT_VIDEO_VALID_BID = [
    {
      bidder: 'ix',
      params: {
        siteId: '456',
        video: {
          skippable: false,
          mimes: [
            'video/mp4',
            'video/webm'
          ],
          minduration: 0,
          maxduration: 60,
          protocols: [2]
        },
        size: [400, 100]
      },
      sizes: [[400, 100], [200, 400]],
      mediaTypes: {
        video: {
          context: 'instream',
          playerSize: [[400, 100], [200, 400]]
        }
      },
      adUnitCode: 'div-gpt-ad-1460505748562-0',
      transactionId: '173f49a8-7549-4218-a23c-e7ba59b47230',
      bidId: '1a2b3c4e',
      bidderRequestId: '11a22b33c44e',
      auctionId: '1aa2bb3cc4de',
      schain: SAMPLE_SCHAIN
    }
  ];

  const DEFAULT_MULTIFORMAT_BANNER_VALID_BID = [
    {
      bidder: 'ix',
      params: {
        siteId: '123',
        size: [300, 250],
      },
      mediaTypes: {
        video: {
          context: 'outstream',
          playerSize: [[600, 700]]
        },
        banner: {
          sizes: [[300, 250], [300, 600], [400, 500]]
        }
      },
      adUnitCode: 'div-gpt-ad-1460505748562-0',
      transactionId: '173f49a8-7549-4218-a23c-e7ba59b47230',
      bidId: '1a2b3c4e',
      bidderRequestId: '11a22b33c44e',
      auctionId: '1aa2bb3cc4de',
      schain: SAMPLE_SCHAIN
    }
  ];

  const DEFAULT_MULTIFORMAT_VIDEO_VALID_BID = [
    {
      bidder: 'ix',
      params: {
        siteId: '456',
        video: {
          skippable: false,
          mimes: [
            'video/mp4',
            'video/webm'
          ],
          minduration: 0,
          maxduration: 60,
          protocols: [1]
        },
        size: [300, 250]
      },
      mediaTypes: {
        video: {
          context: 'outstream',
          playerSize: [[300, 250]]
        },
        banner: {
          sizes: [[300, 250], [300, 600]]
        }
      },
      adUnitCode: 'div-gpt-ad-1460505748562-0',
      transactionId: '273f49a8-7549-4218-a23c-e7ba59b47230',
      bidId: '1a2b3c4e',
      bidderRequestId: '11a22b33c44e',
      auctionId: '1aa2bb3cc4de',
      schain: SAMPLE_SCHAIN
    }
  ];

  const DEFAULT_BANNER_BID_RESPONSE = {
    cur: 'USD',
    id: '11a22b33c44d',
    seatbid: [
      {
        bid: [
          {
            crid: '12345',
            adomain: ['www.abc.com'],
            adid: '14851455',
            impid: '1a2b3c4d',
            cid: '3051266',
            price: 100,
            w: 300,
            h: 250,
            id: '1',
            ext: {
              dspid: 50,
              pricelevel: '_100',
              advbrandid: 303325,
              advbrand: 'OECTA'
            },
            adm: '<a target="_blank" href="https://www.indexexchange.com"></a>'
          }
        ],
        seat: '3970'
      }
    ]
  };

  const DEFAULT_BANNER_BID_RESPONSE_WITHOUT_ADOMAIN = {
    cur: 'USD',
    id: '11a22b33c44d',
    seatbid: [
      {
        bid: [
          {
            crid: '12345',
            adid: '14851455',
            impid: '1a2b3c4d',
            cid: '3051266',
            price: 100,
            w: 300,
            h: 250,
            id: '1',
            ext: {
              dspid: 50,
              pricelevel: '_100',
              advbrandid: 303325,
              advbrand: 'OECTA'
            },
            adm: '<a target="_blank" href="https://www.indexexchange.com"></a>'
          }
        ],
        seat: '3970'
      }
    ]
  };

  const DEFAULT_VIDEO_BID_RESPONSE = {
    cur: 'USD',
    id: '1aa2bb3cc4de',
    seatbid: [
      {
        bid: [
          {
            crid: '12346',
            adomain: ['www.abcd.com'],
            adid: '14851456',
            impid: '1a2b3c4e',
            cid: '3051267',
            price: 110,
            id: '2',
            ext: {
              vasturl: 'www.abcd.com/vast',
              errorurl: 'www.abcd.com/error',
              dspid: 51,
              pricelevel: '_110',
              advbrandid: 303326,
              advbrand: 'OECTB'
            }
          }
        ],
        seat: '3971'
      }
    ],
    ext: {
      videoplayerurl: 'https://test.com/video-renderer.js'
    }
  };

  const DEFAULT_VIDEO_BID_RESPONSE_WITH_MTYPE_SET = {
    cur: 'USD',
    id: '1aa2bb3cc4de',
    seatbid: [
      {
        bid: [
          {
            crid: '12346',
            adomain: ['www.abcd.com'],
            adid: '14851456',
            impid: '1a2b3c4e',
            cid: '3051267',
            price: 110,
            id: '2',
            mtype: 2,
            adm: '<?xml version=\"1.0\" encoding=\"UTF-8\"?><VAST xmlns:xsi=\"http://www.w3.org/2001/XMLSchema-instance\" xsi:noNamespaceSchemaLocation=\"vast.xsd\" version=\"3.0\"> <Ad id=\"488427365\">  <InLine>   <AdSystem>Test</AdSystem>   <AdTitle>In-Stream Video</AdTitle> </InLine> </Ad></VAST',
            ext: {
              vasturl: 'www.abcd.com/vast',
              errorurl: 'www.abcd.com/error',
              dspid: 51,
              pricelevel: '_110',
              advbrandid: 303326,
              advbrand: 'OECTB'
            }
          }
        ],
        seat: '3971'
      }
    ]
  };

  const DEFAULT_OPTION = {
    gdprConsent: {
      gdprApplies: true,
      consentString: '3huaa11=qu3198ae',
      vendorData: {}
    },
    refererInfo: {
      referer: 'https://www.prebid.org',
      canonicalUrl: 'https://www.prebid.org/the/link/to/the/page'
    }
  };

  const DEFAULT_IDENTITY_RESPONSE = {
    IdentityIp: {
      responsePending: false,
      data: {
        source: 'identityinc.com',
        uids: [
          {
            id: 'identityid'
          }
        ]
      }
    }
  };

  const DEFAULT_BIDDER_REQUEST_DATA = {
    ac: 'j',
    r: JSON.stringify({
      id: '345',
      imp: [
        {
          id: '1a2b3c4e',
          video: {
            w: 640,
            h: 480,
            placement: 1
          }
        }
      ],
      site: {
        ref: 'https://ref.com/ref.html',
        page: 'https://page.com'
      },
    }),
    s: '21',
    sd: 1,
    t: 1000,
    v: 8.1
  };

  const DEFAULT_USERID_DATA = {
    idl_env: '1234-5678-9012-3456', // Liveramp
    netId: 'testnetid123', // NetId
    IDP: 'userIDP000', // IDP
    fabrickId: 'fabrickId9000', // FabrickId
    // so structured because when calling createEidsArray, UID2's getValue func takes .id to set in uids
    uid2: { id: 'testuid2' }, // UID 2.0
    // similar to uid2, but id5's getValue takes .uid
    id5id: { uid: 'testid5id' } // ID5
  };

  const DEFAULT_USERIDASEIDS_DATA = createEidsArray(DEFAULT_USERID_DATA);

  const DEFAULT_USERID_PAYLOAD = [
    {
      source: 'liveramp.com',
      uids: [{
        id: DEFAULT_USERID_DATA.idl_env,
        ext: {
          rtiPartner: 'idl'
        }
      }]
    }, {
      source: 'netid.de',
      uids: [{
        id: DEFAULT_USERID_DATA.netId,
        ext: {
          rtiPartner: 'NETID'
        }
      }]
    }, {
      source: 'neustar.biz',
      uids: [{
        id: DEFAULT_USERID_DATA.fabrickId,
        ext: {
          rtiPartner: 'fabrickId'
        }
      }]
    }, {
      source: 'zeotap.com',
      uids: [{
        id: DEFAULT_USERID_DATA.IDP,
        ext: {
          rtiPartner: 'zeotapIdPlus'
        }
      }]
    }, {
      source: 'uidapi.com',
      uids: [{
        id: DEFAULT_USERID_DATA.uid2.id,
        ext: {
          rtiPartner: 'UID2'
        }
      }]
    }, {
      source: 'id5-sync.com',
      uids: [{
        id: DEFAULT_USERID_DATA.id5id.uid
      }]
    }
  ];

  const DEFAULT_USERID_BID_DATA = {
    lotamePanoramaId: 'bd738d136bdaa841117fe9b331bb4'
  };

  describe('inherited functions', function () {
    it('should exists and is a function', function () {
      const adapter = newBidder(spec);
      expect(adapter.callBids).to.exist.and.to.be.a('function');
    });
  });

  describe('getUserSync tests', function () {
    it('UserSync test : check type = iframe, check usermatch URL', function () {
      const syncOptions = {
        'iframeEnabled': true
      }
      let userSync = spec.getUserSyncs(syncOptions);
      expect(userSync[0].type).to.equal('iframe');
      const USER_SYNC_URL = 'https://js-sec.indexww.com/um/ixmatch.html';
      expect(userSync[0].url).to.equal(USER_SYNC_URL);
    });

    it('When iframeEnabled is false, no userSync should be returned', function () {
      const syncOptions = {
        'iframeEnabled': false
      }
      let userSync = spec.getUserSyncs(syncOptions);
      expect(userSync).to.be.an('array').that.is.empty;
    });
  });

  describe('isBidRequestValid', function () {
    it('should return false if outstream player size is less than 300x250 and IX renderer is preferred', function () {
      const bid = utils.deepClone(DEFAULT_VIDEO_VALID_BID[0]);
      bid.mediaTypes.video.context = 'outstream';
      bid.mediaTypes.video.playerSize = [[300, 249]];
      expect(spec.isBidRequestValid(bid)).to.equal(false);
    });

    it('should return true if outstream player size is less than 300x250 and IX renderer is not preferred', function () {
      const bid = utils.deepClone(DEFAULT_VIDEO_VALID_BID[0]);
      bid.mediaTypes.video.renderer = {
        url: 'test',
        render: () => {}
      };
      bid.mediaTypes.video.context = 'outstream';
      bid.mediaTypes.video.playerSize = [[300, 249]];
      expect(spec.isBidRequestValid(bid)).to.equal(true);
    });

    it('should return true when required params found for a banner or video ad', function () {
      expect(spec.isBidRequestValid(DEFAULT_BANNER_VALID_BID[0])).to.equal(true);
      expect(spec.isBidRequestValid(DEFAULT_VIDEO_VALID_BID[0])).to.equal(true);
    });

    it('should return true when optional bidFloor params found for an ad', function () {
      const bid = utils.deepClone(DEFAULT_BANNER_VALID_BID[0]);
      bid.params.bidFloor = 50;
      bid.params.bidFloorCur = 'USD';
      expect(spec.isBidRequestValid(bid)).to.equal(true);
    });

    it('should return true when siteID is number', function () {
      const bid = utils.deepClone(DEFAULT_BANNER_VALID_BID[0]);
      bid.params.siteId = 123;
      expect(spec.isBidRequestValid(bid)).to.equal(true);
    });

    it('should return false when siteID is missing', function () {
      const bid = utils.deepClone(DEFAULT_BANNER_VALID_BID[0]);
      delete bid.params.siteId;
      expect(spec.isBidRequestValid(bid)).to.equal(false);
    });

    it('should return True when size is missing ', function () {
      const bid = utils.deepClone(DEFAULT_BANNER_VALID_BID[0]);
      delete bid.params.size;
      expect(spec.isBidRequestValid(bid)).to.equal(true);
    });

    it('should return false when size array is wrong length', function () {
      const bid = utils.deepClone(DEFAULT_BANNER_VALID_BID[0]);
      bid.params.size = [
        300,
        250,
        250
      ];
      expect(spec.isBidRequestValid(bid)).to.equal(false);
    });

    it('should return false when size array is array of strings', function () {
      const bid = utils.deepClone(DEFAULT_BANNER_VALID_BID[0]);
      bid.params.size = ['300', '250'];
      expect(spec.isBidRequestValid(bid)).to.equal(false);
    });

    it('should return false when mediaTypes.banner does not have sizes', function () {
      const bid = utils.deepClone(DEFAULT_BANNER_VALID_BID[0]);
      bid.mediaTypes = {
        banner: {
          size: [[300, 250]]
        }
      };
      expect(spec.isBidRequestValid(bid)).to.equal(false);
    });

    it('should return false when mediaTypes.video.playerSize does not include params.size', function () {
      const bid = utils.deepClone(DEFAULT_VIDEO_VALID_BID[0]);
      bid.mediaTypes = {
        video: {
          playerSize: [[300, 250]]
        }
      };
      bid.params.size = [100, 200];
      expect(spec.isBidRequestValid(bid)).to.equal(false);
    });

    it('should return true when mediaTypes.video.playerSize includes params.size', function () {
      const bid = utils.deepClone(DEFAULT_VIDEO_VALID_BID[0]);
      bid.mediaTypes = {
        video: {
          playerSize: [[300, 250], [200, 300]]
        }
      };
      bid.params.size = [[300, 250]];
      expect(spec.isBidRequestValid(bid)).to.equal(true);
    });

    it('should return true when bid.params.size is missing', function () {
      const bid = utils.deepClone(DEFAULT_VIDEO_VALID_BID[0]);
      delete bid.params.size;
      expect(spec.isBidRequestValid(bid)).to.equal(true);
    });

    it('should return false when minduration is missing', function () {
      const bid = utils.deepClone(DEFAULT_VIDEO_VALID_BID[0]);
      delete bid.params.video.minduration;
      expect(spec.isBidRequestValid(bid)).to.equal(false);
    });

    it('should return false when mediaType is native', function () {
      const bid = utils.deepClone(DEFAULT_BANNER_VALID_BID[0]);
      delete bid.params.mediaTypes;
      bid.mediaType = 'native';
      bid.sizes = [[300, 250]];
      expect(spec.isBidRequestValid(bid)).to.equal(false);
    });

    it('should return true when mediaType is missing and has sizes', function () {
      const bid = utils.deepClone(DEFAULT_BANNER_VALID_BID[0]);
      delete bid.mediaTypes;
      bid.sizes = [[300, 250]];
      expect(spec.isBidRequestValid(bid)).to.equal(true);
    });

    it('should return true when mediaType is banner', function () {
      const bid = utils.deepClone(DEFAULT_BANNER_VALID_BID[0]);
      delete bid.mediaTypes;
      bid.mediaType = 'banner';
      bid.sizes = [[300, 250]];
      expect(spec.isBidRequestValid(bid)).to.equal(true);
    });

    it('should return true when mediaType is video', function () {
      const bid = utils.deepClone(DEFAULT_VIDEO_VALID_BID[0]);
      delete bid.mediaTypes;
      bid.mediaType = 'video';
      bid.sizes = [[400, 100]];
      expect(spec.isBidRequestValid(bid)).to.equal(true);
    });

    it('should return true for banner bid when there are multiple mediaTypes (banner, outstream)', function () {
      const bid = utils.deepClone(DEFAULT_MULTIFORMAT_BANNER_VALID_BID[0]);
      expect(spec.isBidRequestValid(bid)).to.equal(true);
    });

    it('should return true for video bid when there are multiple mediaTypes (banner, outstream)', function () {
      const bid = utils.deepClone(DEFAULT_MULTIFORMAT_VIDEO_VALID_BID[0]);
      expect(spec.isBidRequestValid(bid)).to.equal(true);
    });

    it('should return false when there is only bidFloor', function () {
      const bid = utils.deepClone(DEFAULT_BANNER_VALID_BID[0]);
      bid.params.bidFloor = 50;
      expect(spec.isBidRequestValid(bid)).to.equal(false);
    });

    it('should return false when there is only bidFloorCur', function () {
      const bid = utils.deepClone(DEFAULT_BANNER_VALID_BID[0]);
      bid.params.bidFloorCur = 'USD';
      expect(spec.isBidRequestValid(bid)).to.equal(false);
    });

    it('should return false when bidFloor is string', function () {
      const bid = utils.deepClone(DEFAULT_BANNER_VALID_BID[0]);
      bid.params.bidFloor = '50';
      bid.params.bidFloorCur = 'USD';
      expect(spec.isBidRequestValid(bid)).to.equal(false);
    });

    it('should return false when bidFloorCur is number', function () {
      const bid = utils.deepClone(DEFAULT_BANNER_VALID_BID[0]);
      bid.params.bidFloor = 50;
      bid.params.bidFloorCur = 70;
      expect(spec.isBidRequestValid(bid)).to.equal(false);
    });

    it('should return false when required video properties are missing on both adunit & param levels', function () {
      const bid = utils.deepClone(DEFAULT_VIDEO_VALID_BID[0]);
      delete bid.params.video.mimes;
      expect(spec.isBidRequestValid(bid)).to.equal(false);
    });

    it('should return true when required video properties are at the adunit level', function () {
      const bid = utils.deepClone(DEFAULT_VIDEO_VALID_BID[0]);
      delete bid.params.video.mimes;
      bid.mediaTypes.video.mimes = ['video/mp4'];
      expect(spec.isBidRequestValid(bid)).to.equal(true);
    });

    it('should return true if protocols exists but protocol doesn\'t', function () {
      const bid = utils.deepClone(DEFAULT_VIDEO_VALID_BID[0]);
      expect(spec.isBidRequestValid(bid)).to.equal(true);
      delete bid.params.video.protocols;
      bid.mediaTypes.video.protocols = 1;
      expect(spec.isBidRequestValid(bid)).to.equal(true);
    });

    it('should return true if protocol exists but protocols doesn\'t', function () {
      const bid = utils.deepClone(DEFAULT_VIDEO_VALID_BID[0]);
      delete bid.params.video.protocols;
      bid.params.video.protocol = 1;
      expect(spec.isBidRequestValid(bid)).to.equal(true);
      delete bid.params.video.protocol;
      bid.mediaTypes.video.protocol = 1;
      expect(spec.isBidRequestValid(bid)).to.equal(true);
    });

    it('should return false if both protocol/protocols are missing', function () {
      const bid = utils.deepClone(DEFAULT_VIDEO_VALID_BID[0]);
      delete bid.params.video.protocols;
      expect(spec.isBidRequestValid(bid)).to.equal(false);
    });
  });

  describe('Roundel alias adapter', function () {
    const vaildBids = [DEFAULT_BANNER_VALID_BID, DEFAULT_VIDEO_VALID_BID, DEFAULT_MULTIFORMAT_BANNER_VALID_BID, DEFAULT_MULTIFORMAT_VIDEO_VALID_BID];
    const ALIAS_OPTIONS = Object.assign({
      bidderCode: 'roundel'
    }, DEFAULT_OPTION);

    it('should not build requests for mediaTypes if liveramp data is unavaliable', function () {
      vaildBids.forEach((validBid) => {
        const request = spec.buildRequests(validBid, ALIAS_OPTIONS);
        expect(request).to.be.an('array');
        expect(request).to.have.lengthOf(0);
      });
    });

    it('should build requests for mediaTypes if liveramp data is avaliable', function () {
      vaildBids.forEach((validBid) => {
        const cloneValidBid = utils.deepClone(validBid);
        cloneValidBid[0].userIdAsEids = utils.deepClone(DEFAULT_USERIDASEIDS_DATA);
        const request = spec.buildRequests(cloneValidBid, ALIAS_OPTIONS);
        const payload = JSON.parse(request[0].data.r);
        expect(request).to.be.an('array');
        expect(request).to.have.lengthOf.above(0); // should be 1 or more
        expect(payload.user.eids).to.have.lengthOf(6);
        expect(payload.user.eids).to.deep.include(DEFAULT_USERID_PAYLOAD[0]);
      });
    });
  });

  describe('buildRequestsIdentity', function () {
    let request;
    let query;
    let testCopy;

    beforeEach(function () {
      window.headertag = {};
      window.headertag.getIdentityInfo = function () {
        return testCopy;
      };
      request = spec.buildRequests(DEFAULT_BANNER_VALID_BID, DEFAULT_OPTION)[0];
      query = request.data;
    });

    afterEach(function () {
      delete window.headertag;
    });

    describe('buildRequestSingleRTI', function () {
      before(function () {
        testCopy = JSON.parse(JSON.stringify(DEFAULT_IDENTITY_RESPONSE));
      });

      it('payload should have correct format and value (single identity partner)', function () {
        const payload = JSON.parse(query.r);

        expect(payload.user).to.exist;
        expect(payload.user.eids).to.exist;
        expect(payload.user.eids).to.be.an('array');
        expect(payload.user.eids).to.have.lengthOf(1);
      });

      it('identity data in impression should have correct format and value (single identity partner)', function () {
        const impression = JSON.parse(query.r).user.eids;
        expect(impression[0].source).to.equal(testCopy.IdentityIp.data.source);
        expect(impression[0].uids[0].id).to.equal(testCopy.IdentityIp.data.uids[0].id);
      });
    });

    describe('buildRequestMultipleIds', function () {
      before(function () {
        testCopy = JSON.parse(JSON.stringify(DEFAULT_IDENTITY_RESPONSE));
        testCopy.IdentityIp.data.uids.push(
          {
            id: '1234567'
          },
          {
            id: '2019-04-01TF2:34:41'
          }
        );
      });

      it('payload should have correct format and value (single identity w/ multi ids)', function () {
        const payload = JSON.parse(query.r);

        expect(payload.user).to.exist;
        expect(payload.user.eids).to.exist;
        expect(payload.user.eids).to.be.an('array');
        expect(payload.user.eids).to.have.lengthOf(1);
      });

      it('identity data in impression should have correct format and value (single identity w/ multi ids)', function () {
        const impression = JSON.parse(query.r).user.eids;

        expect(impression[0].source).to.equal(testCopy.IdentityIp.data.source);
        expect(impression[0].uids).to.have.lengthOf(3);
      });
    });

    describe('buildRequestMultipleRTI', function () {
      before(function () {
        testCopy = JSON.parse(JSON.stringify(DEFAULT_IDENTITY_RESPONSE));
        testCopy.JackIp = {
          responsePending: false,
          data: {
            source: 'jackinc.com',
            uids: [
              {
                id: 'jackid'
              }
            ]
          }
        }
        testCopy.GenericIp = {
          responsePending: false,
          data: {
            source: 'genericip.com',
            uids: [
              {
                id: 'genericipenvelope'
              }
            ]
          }
        }
      });

      it('payload should have correct format and value (multiple identity partners)', function () {
        const payload = JSON.parse(query.r);

        expect(payload.user).to.exist;
        expect(payload.user.eids).to.exist;
        expect(payload.user.eids).to.be.an('array');
        expect(payload.user.eids).to.have.lengthOf(3);
      });

      it('identity data in impression should have correct format and value (multiple identity partners)', function () {
        const impression = JSON.parse(query.r).user.eids;

        expect(impression[0].source).to.equal(testCopy.IdentityIp.data.source);
        expect(impression[0].uids).to.have.lengthOf(1);

        expect(impression[1].source).to.equal(testCopy.JackIp.data.source);
        expect(impression[1].uids).to.have.lengthOf(1);

        expect(impression[2].source).to.equal(testCopy.GenericIp.data.source);
        expect(impression[2].uids).to.have.lengthOf(1);
      });
    });

    describe('buildRequestNoData', function () {
      beforeEach(function () {
        testCopy = JSON.parse(JSON.stringify(DEFAULT_IDENTITY_RESPONSE));
      });

      it('payload should not have any user eids with an undefined identity data response', function () {
        window.headertag.getIdentityInfo = function () {
          return undefined;
        };
        request = spec.buildRequests(DEFAULT_BANNER_VALID_BID, DEFAULT_OPTION)[0];
        query = request.data;
        const payload = JSON.parse(query.r);

        expect(payload.user).to.exist;
        expect(payload.user.eids).to.not.exist;
      });

      it('payload should have user eids if least one partner data is available', function () {
        testCopy.GenericIp = {
          responsePending: true,
          data: {}
        }
        request = spec.buildRequests(DEFAULT_BANNER_VALID_BID, DEFAULT_OPTION)[0];
        query = request.data;
        const payload = JSON.parse(query.r);

        expect(payload.user).to.exist;
        expect(payload.user.eids).to.exist;
      });

      it('payload should not have any user eids if identity data is pending for all partners', function () {
        testCopy.IdentityIp.responsePending = true;
        request = spec.buildRequests(DEFAULT_BANNER_VALID_BID, DEFAULT_OPTION)[0];
        query = request.data;
        const payload = JSON.parse(query.r);

        expect(payload.user).to.exist;
        expect(payload.user.eids).to.not.exist;
      });

      it('payload should not have any user eids if identity data is pending or not available for all partners', function () {
        testCopy.IdentityIp.responsePending = false;
        testCopy.IdentityIp.data = {};
        request = spec.buildRequests(DEFAULT_BANNER_VALID_BID, DEFAULT_OPTION)[0];
        query = request.data;
        const payload = JSON.parse(query.r);

        expect(payload.user).to.exist;
        expect(payload.user.eids).to.not.exist;
      });
    });
  });

  describe('buildRequestsUserId', function () {
    let validIdentityResponse;
    let validUserIdPayload;

    beforeEach(function () {
      window.headertag = {};
      window.headertag.getIdentityInfo = function () {
        return validIdentityResponse;
      };
    });

    afterEach(function () {
      delete window.headertag;
    });

    it('IX adapter reads supported user modules from Prebid and adds it to Video', function () {
      const cloneValidBid = utils.deepClone(DEFAULT_VIDEO_VALID_BID);
      cloneValidBid[0].userIdAsEids = utils.deepClone(DEFAULT_USERIDASEIDS_DATA);
      const request = spec.buildRequests(cloneValidBid, DEFAULT_OPTION)[0];
      const payload = JSON.parse(request.data.r);

      expect(payload.user.eids).to.have.lengthOf(6);
      expect(payload.user.eids).to.have.deep.members(DEFAULT_USERID_PAYLOAD);
    });

    it('We continue to send in IXL identity info and Prebid takes precedence over IXL', function () {
      validIdentityResponse = {
        AdserverOrgIp: {
          responsePending: false,
          data: {
            source: 'adserver.org',
            uids: [
              {
                id: '1234-5678-9012-3456',
                ext: {
                  rtiPartner: 'TDID'
                }
              },
              {
                id: 'FALSE',
                ext: {
                  rtiPartner: 'TDID_LOOKUP'
                }
              },
              {
                id: '2020-06-24T14:43:48.860Z',
                ext: {
                  rtiPartner: 'TDID_CREATED_AT'
                }
              }
            ]
          }
        },
        MerkleIp: {
          responsePending: false,
          data: {
            source: 'merkle.com',
            uids: [{
              id: '1234-5678-9012-3456',
              ext: {
                keyID: '1234-5678',
                enc: 1
              }
            }]
          }
        },
        LiveRampIp: {
          source: 'liveramp.com',
          uids: [
            {
              id: '0000-1234-4567-8901',
              ext: {
                rtiPartner: 'idl'
              }
            }
          ]
        },
        NetIdIp: {
          source: 'netid.de',
          uids: [
            {
              id: 'testnetid',
              ext: {
                rtiPartner: 'NETID'
              }
            }
          ]
        },
        NeustarIp: {
          source: 'neustar.biz',
          uids: [
            {
              id: 'testfabrick',
              ext: {
                rtiPartner: 'fabrickId'
              }
            }
          ]
        },
        ZeotapIp: {
          source: 'zeotap.com',
          uids: [
            {
              id: 'testzeotap',
              ext: {
                rtiPartner: 'zeotapIdPlus'
              }
            }
          ]
        }
      };

      const cloneValidBid = utils.deepClone(DEFAULT_BANNER_VALID_BID);
      cloneValidBid[0].userIdAsEids = utils.deepClone(DEFAULT_USERIDASEIDS_DATA);

      const request = spec.buildRequests(cloneValidBid, DEFAULT_OPTION)[0];
      const payload = JSON.parse(request.data.r);

      validUserIdPayload = utils.deepClone(DEFAULT_USERID_PAYLOAD);
      validUserIdPayload.push({
        source: 'merkle.com',
        uids: [{
          id: '1234-5678-9012-3456',
          ext: {
            keyID: '1234-5678',
            enc: 1
          }
        }]
      })
      validUserIdPayload.push({
        source: 'adserver.org',
        uids: [
          {
            id: '1234-5678-9012-3456',
            ext: {
              rtiPartner: 'TDID'
            }
          },
          {
            id: 'FALSE',
            ext: {
              rtiPartner: 'TDID_LOOKUP'
            }
          },
          {
            id: '2020-06-24T14:43:48.860Z',
            ext: {
              rtiPartner: 'TDID_CREATED_AT'
            }
          }
        ]
      })

      expect(payload.user).to.exist;
      expect(payload.user.eids).to.have.lengthOf(8);

      expect(payload.user.eids).to.have.deep.members(validUserIdPayload);
    });

    it('IXL and Prebid are mutually exclusive', function () {
      validIdentityResponse = {
        LiveIntentIp: {
          responsePending: false,
          data: {
            source: 'liveintent.com',
            uids: [{
              id: '1234-5678-9012-3456',
              ext: {
                keyID: '1234-5678',
                rtiPartner: 'LDID',
                enc: 1
              }
            }]
          }
        }
      };

      const cloneValidBid = utils.deepClone(DEFAULT_VIDEO_VALID_BID);
      cloneValidBid[0].userIdAsEids = utils.deepClone(DEFAULT_USERIDASEIDS_DATA);

      const request = spec.buildRequests(cloneValidBid, DEFAULT_OPTION)[0];

      validUserIdPayload = utils.deepClone(DEFAULT_USERID_PAYLOAD);
      validUserIdPayload.push({
        source: 'liveintent.com',
        uids: [{
          id: '1234-5678-9012-3456',
          ext: {
            keyID: '1234-5678',
            rtiPartner: 'LDID',
            enc: 1
          }
        }]
      });

      const payload = JSON.parse(request.data.r);
      expect(payload.user.eids).to.have.lengthOf(7);
      expect(payload.user.eids).to.have.deep.members(validUserIdPayload);
    });
  });

  describe('getUserIds', function () {
    it('request should contain userId information if configured and within bid request', function () {
      config.setConfig({
        userSync: {
          syncDelay: 0,
          userIds: [
            { name: 'lotamePanoramaId' },
            { name: 'merkleId' },
            { name: 'parrableId' },
          ]
        }
      });

      const bid = utils.deepClone(DEFAULT_BANNER_VALID_BID[0]);
      bid.userId = DEFAULT_USERID_BID_DATA;

      const request = spec.buildRequests([bid], DEFAULT_OPTION)[0];
      const r = JSON.parse(request.data.r);

      expect(r.ext.ixdiag.userIds).to.be.an('array');
      expect(r.ext.ixdiag.userIds.should.not.include('lotamePanoramaId'));
      expect(r.ext.ixdiag.userIds.should.not.include('merkleId'));
      expect(r.ext.ixdiag.userIds.should.not.include('parrableId'));
    });
  });

  describe('First party data', function () {
    it('should not set ixdiag.fpd value if not defined', function () {
      const request = spec.buildRequests(DEFAULT_BANNER_VALID_BID, {ortb2: {}})[0];
      const r = JSON.parse(request.data.r);

      expect(r.ext.ixdiag.fpd).to.be.undefined;
    });

    it('should set ixdiag.fpd value if it exists using ortb2', function () {
      const ortb2 = {
        site: {
          ext: {
            data: {
              pageType: 'article'
            }
          }
        }
      };

      const request = spec.buildRequests(DEFAULT_BANNER_VALID_BID, {ortb2})[0];
      const r = JSON.parse(request.data.r);

      expect(r.ext.ixdiag.fpd).to.exist;
    });

    it('should not send information that is not part of openRTB spec v2.5 using ortb2', function () {
      const ortb2 = {
        site: {
          keywords: 'power tools, drills',
          search: 'drill',
          testProperty: 'test_string'
        },
        user: {
          keywords: ['a'],
          testProperty: 'test_string'
        }
      };

      const request = spec.buildRequests(DEFAULT_BANNER_VALID_BID, {ortb2})[0];
      const r = JSON.parse(request.data.r);

      expect(r.site.keywords).to.exist;
      expect(r.site.search).to.exist;
      expect(r.site.testProperty).to.be.undefined;
      expect(r.user.keywords).to.exist;
      expect(r.user.testProperty).to.be.undefined;
    });

    it('should not add fpd data to r object if it exceeds maximum request', function () {
      const ortb2 = {
        site: {
          keywords: 'power tools, drills',
          search: 'drill',
        },
        user: {
          keywords: Array(1000).join('#'),
        }
      };

      const bid = utils.deepClone(DEFAULT_BANNER_VALID_BID[0]);
      bid.mediaTypes.banner.sizes = LARGE_SET_OF_SIZES;

      const request = spec.buildRequests([bid], {ortb2})[0];
      const r = JSON.parse(request.data.r);

      expect(r.site.ref).to.exist;
      expect(r.site.keywords).to.be.undefined;
      expect(r.user).to.be.undefined;
    });
  });

  describe('buildRequests', function () {
    let request = spec.buildRequests(DEFAULT_BANNER_VALID_BID, DEFAULT_OPTION)[0];
    const requestUrl = request.url;
    const requestMethod = request.method;
    const query = request.data;

    const bidWithoutSchain = utils.deepClone(DEFAULT_BANNER_VALID_BID);
    delete bidWithoutSchain[0].schain;
    const requestWithoutSchain = spec.buildRequests(bidWithoutSchain, DEFAULT_OPTION)[0];
    const queryWithoutSchain = requestWithoutSchain.data;
    const GPID = '/19968336/some-adunit-path';

    it('request should be made to IX endpoint with GET method', function () {
      expect(requestMethod).to.equal('GET');
      expect(requestUrl).to.equal(IX_SECURE_ENDPOINT);
    });

    it('auction type should be set correctly', function () {
      const at = JSON.parse(query.r).at;
      expect(at).to.equal(1);
    })

    it('query object (version, siteID and request) should be correct', function () {
      expect(query.v).to.equal(BANNER_ENDPOINT_VERSION);
      expect(query.s).to.equal(DEFAULT_BANNER_VALID_BID[0].params.siteId);
      expect(query.r).to.exist;
      expect(query.ac).to.equal('j');
      expect(query.sd).to.equal(1);
      expect(query.nf).not.to.exist;
    });

    it('should send dfp_adunit_code in request if ortb2Imp.ext.data.adserver.adslot exists', function () {
      const AD_UNIT_CODE = '/19968336/some-adunit-path';
      const validBids = utils.deepClone(DEFAULT_BANNER_VALID_BID);
      validBids[0].ortb2Imp = {
        ext: {
          data: {
            adserver: {
              name: 'gam',
              adslot: AD_UNIT_CODE
            }
          }
        }
      };
      const requests = spec.buildRequests(validBids, DEFAULT_OPTION);
      const { ext: { dfp_ad_unit_code } } = JSON.parse(requests[0].data.r).imp[0];
      expect(dfp_ad_unit_code).to.equal(AD_UNIT_CODE);
    });

    it('should send gpid in request if ortb2Imp.ext.gpid exists', function () {
      const validBids = utils.deepClone(DEFAULT_BANNER_VALID_BID);
      validBids[0].ortb2Imp = {
        ext: {
          gpid: GPID
        }
      };
      const requests = spec.buildRequests(validBids, DEFAULT_OPTION);
      const { ext: { gpid } } = JSON.parse(requests[0].data.r).imp[0];
      expect(gpid).to.equal(GPID);
    });

    it('should send gpid in request if ortb2Imp.ext.gpid exists when no size present', function () {
      const validBids = utils.deepClone(DEFAULT_BANNER_VALID_BID_PARAM_NO_SIZE);
      validBids[0].ortb2Imp = {
        ext: {
          gpid: GPID
        }
      };
      const requests = spec.buildRequests(validBids, DEFAULT_OPTION);
      const { ext: { gpid } } = JSON.parse(requests[0].data.r).imp[0];
      expect(gpid).to.equal(GPID);
    });

    it('should not send dfp_adunit_code in request if ortb2Imp.ext.data.adserver.adslot does not exists', function () {
      const GPID = '/19968336/some-adunit-path';
      const validBids = utils.deepClone(DEFAULT_BANNER_VALID_BID);
      validBids[0].ortb2Imp = {
        ext: {
          gpid: GPID
        }
      };
      const requests = spec.buildRequests(validBids, DEFAULT_OPTION);
      const imp = JSON.parse(requests[0].data.r).imp[0];
      expect(deepAccess(imp, 'ext.dfp_ad_unit_code')).to.not.exist;
    });

    it('should not send gpid in request if ortb2Imp.ext.gpid does not exists', function () {
      const AD_UNIT_CODE = '/19968336/some-adunit-path';
      const validBids = utils.deepClone(DEFAULT_BANNER_VALID_BID);
      validBids[0].ortb2Imp = {
        ext: {
          data: {
            adserver: {
              name: 'gam',
              adslot: AD_UNIT_CODE
            }
          }
        }
      };
      const requests = spec.buildRequests(validBids, DEFAULT_OPTION);
      const imp = JSON.parse(requests[0].data.r).imp[0];
      expect(deepAccess(imp, 'ext.gpid')).to.not.exist;
    });

    it('should send gpid & dfp_adunit_code if they exist in ortb2Imp.ext', function () {
      const AD_UNIT_CODE = '/1111/home';
      const GPID = '/1111/home-left';
      const validBids = utils.deepClone(DEFAULT_BANNER_VALID_BID);
      validBids[0].ortb2Imp = {
        ext: {
          gpid: GPID,
          data: {
            adserver: {
              name: 'gam',
              adslot: AD_UNIT_CODE
            }
          }
        }
      };
      const requests = spec.buildRequests(validBids, DEFAULT_OPTION);
      const imp = JSON.parse(requests[0].data.r).imp[0];
      expect(deepAccess(imp, 'ext.gpid')).to.equal(GPID);
      expect(deepAccess(imp, 'ext.dfp_ad_unit_code')).to.equal(AD_UNIT_CODE);
    });

    it('payload should have correct format and value', function () {
      const payload = JSON.parse(query.r);
      expect(payload.id).to.equal(DEFAULT_BANNER_VALID_BID[0].bidderRequestId);
      expect(payload.id).to.be.a('string');
      expect(payload.site.page).to.equal(DEFAULT_OPTION.refererInfo.referer);
      expect(payload.site.ref).to.equal(document.referrer);
      expect(payload.ext.source).to.equal('prebid');
      expect(payload.source.ext.schain).to.deep.equal(SAMPLE_SCHAIN);
      expect(payload.imp).to.be.an('array');
      expect(payload.imp).to.have.lengthOf(1);
    });

    it('payload should set site.page to pageUrl when it exists in config object', function () {
      const url = 'https://example.com/index.html';
      config.setConfig({ pageUrl: url });
      const request = spec.buildRequests(DEFAULT_BANNER_VALID_BID, DEFAULT_OPTION)[0].data;
      const payload = JSON.parse(request.r);
      expect(payload.site.page).to.contains(url);
    });

    it('payload should have correct format and value for r.id when bidderRequestId is a number ', function () {
      const bidWithIntId = utils.deepClone(DEFAULT_BANNER_VALID_BID);
      bidWithIntId[0].bidderRequestId = 123456;

      request = spec.buildRequests(bidWithIntId, DEFAULT_OPTION)[0];

      const payload = JSON.parse(request.data.r);
      expect(bidWithIntId[0].bidderRequestId).to.be.a('number');
      expect(payload.id).to.equal(bidWithIntId[0].bidderRequestId.toString());
      expect(payload.id).to.be.a('string');
    });

    it('payload should have correct format and value for r.id when bidderRequestId is a number ', function () {
      const bidWithIntId = utils.deepClone(DEFAULT_BANNER_VALID_BID);
      bidWithIntId[0].bidderRequestId = 123456;

      request = spec.buildRequests(bidWithIntId, DEFAULT_OPTION)[0];

      const payload = JSON.parse(request.data.r);
      expect(bidWithIntId[0].bidderRequestId).to.be.a('number');
      expect(payload.id).to.equal(bidWithIntId[0].bidderRequestId.toString());
      expect(payload.id).to.be.a('string');
    });

    it('payload should not include schain when not provided', function () {
      const payload = JSON.parse(queryWithoutSchain.r);
      expect(payload.source).to.not.exist; // source object currently only written for schain
    });

    it('impression should have correct format and value', function () {
      const impression = JSON.parse(query.r).imp[0];

      expect(impression.id).to.equal(DEFAULT_BANNER_VALID_BID[0].bidId);
      expect(impression.banner.format).to.be.length(2);
      expect(impression.banner.topframe).to.be.oneOf([0, 1]);

      impression.banner.format.map(({ w, h, ext }, index) => {
        const size = DEFAULT_BANNER_VALID_BID[0].mediaTypes.banner.sizes[index];
        const sidValue = utils.parseGPTSingleSizeArray(size);

        expect(w).to.equal(size[0]);
        expect(h).to.equal(size[1]);
        expect(ext.siteID).to.equal(DEFAULT_BANNER_VALID_BID[0].params.siteId);
        expect(ext.sid).to.equal(sidValue);
      });
    });

    it('payload should have imp[].banner.format[].ext.siteID as string ', function () {
      const bid = utils.deepClone(DEFAULT_BANNER_VALID_BID[0]);
      bid.params.siteId = 1234;

      request = spec.buildRequests([bid], DEFAULT_OPTION)[0];

      const payload = JSON.parse(request.data.r);
      payload.imp[0].banner.format.forEach((imp) => {
        expect(imp.ext.siteID).to.be.a('string');
      });
    });

    describe('build requests with price floors', () => {
      const highFloor = 4.5;
      const lowFloor = 3.5;
      const currency = 'USD';

      it('video impression should contain floors from priceFloors module', function () {
        const bid = utils.deepClone(ONE_VIDEO[0]);
        const expectedFloor = 3.25;
        bid.getFloor = () => ({ floor: expectedFloor, currency });
        const request = spec.buildRequests([bid], {})[0];
        const impression = JSON.parse(request.data.r).imp[0];

        expect(impression.bidfloor).to.equal(expectedFloor);
        expect(impression.bidfloorcur).to.equal(currency);
        expect(impression.ext.fl).to.equal('p');
      });

      it('banner impression should contain floors from priceFloors module', function () {
        const bid = utils.deepClone(DEFAULT_BANNER_VALID_BID[0])
        const expectedFloor = 3.25;
        bid.getFloor = () => ({ floor: expectedFloor, currency });
        const request = spec.buildRequests([bid], {})[0];
        const impression = JSON.parse(request.data.r).imp[0];

        expect(impression.bidfloor).to.equal(expectedFloor);
        expect(impression.bidfloorcur).to.equal(currency);
        expect(impression.banner.format[0].ext.fl).to.equal('p');
      });

      it('should default to ix floors when priceFloors Module is not implemented', function () {
        const bid = utils.deepClone(ONE_BANNER[0]);
        bid.params.bidFloor = highFloor;
        bid.params.bidFloorCur = 'USD'
        const request = spec.buildRequests([bid], {})[0];
        const impression = JSON.parse(request.data.r).imp[0];

        expect(impression.bidfloor).to.equal(highFloor);
        expect(impression.bidfloorcur).to.equal(bid.params.bidFloorCur);
        expect(impression.banner.format[0].ext.fl).to.equal('x');
      });

      it('should prioritize priceFloors Module over IX param floors', function () {
        const bid = utils.deepClone(ONE_BANNER[0]);
        bid.params.bidFloor = lowFloor;
        bid.params.bidFloorCur = 'USD';
        const expectedFloor = highFloor;
        bid.getFloor = () => ({ floor: expectedFloor, currency });
        const requestBidFloor = spec.buildRequests([bid], {})[0];
        const impression = JSON.parse(requestBidFloor.data.r).imp[0];

        expect(impression.bidfloor).to.equal(highFloor);
        expect(impression.bidfloorcur).to.equal(bid.params.bidFloorCur);
        expect(impression.banner.format[0].ext.fl).to.equal('p');
      });

      it('impression should have bidFloor and bidFloorCur if configured', function () {
        const bid = utils.deepClone(DEFAULT_BANNER_VALID_BID[0]);
        bid.params.bidFloor = 50;
        bid.params.bidFloorCur = 'USD';
        const requestBidFloor = spec.buildRequests([bid], {})[0];
        const impression = JSON.parse(requestBidFloor.data.r).imp[0];

        expect(impression.bidfloor).to.equal(bid.params.bidFloor);
        expect(impression.bidfloorcur).to.equal(bid.params.bidFloorCur);
        expect(impression.banner.format[0].ext.fl).to.equal('x');
      });

      it('missing sizes impressions should contain floors from priceFloors module ', function () {
        const bid = utils.deepClone(ONE_BANNER[0]);
        bid.mediaTypes.banner.sizes.push([500, 400])

        const expectedFloor = 3.25;
        bid.getFloor = () => ({ floor: expectedFloor, currency });

        sinon.spy(bid, 'getFloor');

        const requestBidFloor = spec.buildRequests([bid], {})[0];
        expect(bid.getFloor.getCall(0).args[0].mediaType).to.equal('banner');
        expect(bid.getFloor.getCall(0).args[0].size[0]).to.equal(300);
        expect(bid.getFloor.getCall(0).args[0].size[1]).to.equal(250);

        expect(bid.getFloor.getCall(1).args[0].mediaType).to.equal('banner');
        expect(bid.getFloor.getCall(1).args[0].size[0]).to.equal(500);
        expect(bid.getFloor.getCall(1).args[0].size[1]).to.equal(400);

        const impression = JSON.parse(requestBidFloor.data.r).imp[0];
        expect(impression.bidfloor).to.equal(expectedFloor);
        expect(impression.bidfloorcur).to.equal(currency);
      });

      it('banner impressions should have pricefloors in AdUnit', function () {
        const bid = utils.deepClone(ONE_BANNER[0]);

        const expectedFloor = 4.3;
        bid.floors = {
          currency: 'USD',
          schema: {
            delimiter: '|',
            fields: ['mediaType', 'size']
          },
          values: {
            'banner|300x250': expectedFloor,
            'banner|600x500': 6.5,
            'banner|*': 7.5
          }
        };
        bid.getFloor = () => ({ floor: expectedFloor, currency });

        sinon.spy(bid, 'getFloor');

        const requestBidFloor = spec.buildRequests([bid], {})[0];
        expect(bid.getFloor.getCall(0).args[0].mediaType).to.equal('banner');
        expect(bid.getFloor.getCall(0).args[0].size[0]).to.equal(300);
        expect(bid.getFloor.getCall(0).args[0].size[1]).to.equal(250);

        const impression = JSON.parse(requestBidFloor.data.r).imp[0];
        expect(impression.bidfloor).to.equal(expectedFloor);
        expect(impression.bidfloorcur).to.equal(currency);
      });
    });

    it('impression should have sid if id is configured as number', function () {
      const bid = utils.deepClone(DEFAULT_BANNER_VALID_BID[0]);
      bid.params.id = 50;
      const requestBidFloor = spec.buildRequests([bid], {})[0];
      const impression = JSON.parse(requestBidFloor.data.r).imp[0];

      expect(impression.id).to.equal(DEFAULT_BANNER_VALID_BID[0].bidId);
      expect(impression.banner.format[0].w).to.equal(DEFAULT_BANNER_VALID_BID[0].params.size[0]);
      expect(impression.banner.format[0].h).to.equal(DEFAULT_BANNER_VALID_BID[0].params.size[1]);
      expect(impression.banner.topframe).to.be.oneOf([0, 1]);
      expect(impression.banner.format[0].ext.siteID).to.equal(DEFAULT_BANNER_VALID_BID[0].params.siteId);
      expect(impression.banner.format[0].ext.sid).to.equal('50');
    });

    it('impression should have sid if id is configured as string', function () {
      const bid = utils.deepClone(DEFAULT_BANNER_VALID_BID[0]);
      bid.params.id = 'abc';
      const requestBidFloor = spec.buildRequests([bid], {})[0];
      const impression = JSON.parse(requestBidFloor.data.r).imp[0];

      expect(impression.id).to.equal(DEFAULT_BANNER_VALID_BID[0].bidId);
      expect(impression.banner.format[0].w).to.equal(DEFAULT_BANNER_VALID_BID[0].params.size[0]);
      expect(impression.banner.format[0].h).to.equal(DEFAULT_BANNER_VALID_BID[0].params.size[1]);
      expect(impression.banner.topframe).to.be.oneOf([0, 1]);
      expect(impression.banner.format[0].ext.siteID).to.equal(DEFAULT_BANNER_VALID_BID[0].params.siteId);
      expect(impression.banner.format[0].ext.sid).to.equal('abc');
    });

    describe('first party data', () => {
      beforeEach(() => {
        config.resetConfig();
      });

      it('should add first party data to page url in bid request if it exists in config', function () {
        config.setConfig({
          ix: {
            firstPartyData: {
              ab: 123,
              cd: '123#ab',
              'e/f': 456,
              'h?g': '456#cd'
            }
          }
        });

        const requestWithFirstPartyData = spec.buildRequests(DEFAULT_BANNER_VALID_BID, DEFAULT_OPTION)[0];
        const pageUrl = JSON.parse(requestWithFirstPartyData.data.r).site.page;
        const expectedPageUrl = DEFAULT_OPTION.refererInfo.referer + '?ab=123&cd=123%23ab&e%2Ff=456&h%3Fg=456%23cd';
        expect(pageUrl).to.equal(expectedPageUrl);
      });

      it('should not set first party data if it is not an object', function () {
        config.setConfig({
          ix: {
            firstPartyData: 500
          }
        });

        const requestFirstPartyDataNumber = spec.buildRequests(DEFAULT_BANNER_VALID_BID, DEFAULT_OPTION)[0];
        const pageUrl = JSON.parse(requestFirstPartyDataNumber.data.r).site.page;

        expect(pageUrl).to.equal(DEFAULT_OPTION.refererInfo.referer);
      });

      it('should not set first party or timeout if it is not present', function () {
        config.setConfig({
          ix: {}
        });

        const requestWithoutConfig = spec.buildRequests(DEFAULT_BANNER_VALID_BID, DEFAULT_OPTION)[0];
        const pageUrl = JSON.parse(requestWithoutConfig.data.r).site.page;

        expect(pageUrl).to.equal(DEFAULT_OPTION.refererInfo.referer);
        expect(requestWithoutConfig.data.t).to.be.undefined;
      });

      it('should not set first party or timeout if it is setConfig is not called', function () {
        const requestWithoutConfig = spec.buildRequests(DEFAULT_BANNER_VALID_BID, DEFAULT_OPTION)[0];
        const pageUrl = JSON.parse(requestWithoutConfig.data.r).site.page;

        expect(pageUrl).to.equal(DEFAULT_OPTION.refererInfo.referer);
        expect(requestWithoutConfig.data.t).to.be.undefined;
      });

      it('should set timeout if publisher set it through setConfig', function () {
        config.setConfig({
          ix: {
            timeout: 500
          }
        });
        const requestWithTimeout = spec.buildRequests(DEFAULT_BANNER_VALID_BID, {})[0];

        expect(requestWithTimeout.data.t).to.equal(500);
      });

      it('should set timeout if timeout is a string', function () {
        config.setConfig({
          ix: {
            timeout: '500'
          }
        });
        const requestStringTimeout = spec.buildRequests(DEFAULT_BANNER_VALID_BID, {})[0];

        expect(requestStringTimeout.data.t).to.be.undefined;
      });
    });

    describe('request should contain both banner and video requests', function () {
<<<<<<< HEAD
      const request = spec.buildRequests([DEFAULT_BANNER_VALID_BID[0], DEFAULT_VIDEO_VALID_BID[0]], {});

=======
      const request = spec.buildRequests([DEFAULT_BANNER_VALID_BID[0], DEFAULT_VIDEO_VALID_BID[0]]);
>>>>>>> 128d9259
      it('should have banner request', () => {
        const bannerImpression = JSON.parse(request[0].data.r).imp[0];

        expect(JSON.parse(request[0].data.r).imp).to.have.lengthOf(1);
        expect(JSON.parse(request[0].data.v)).to.equal(BANNER_ENDPOINT_VERSION);
        expect(bannerImpression.id).to.equal(DEFAULT_BANNER_VALID_BID[0].bidId);

        expect(bannerImpression.banner.format).to.be.length(2);
        expect(bannerImpression.banner.topframe).to.be.oneOf([0, 1]);

        bannerImpression.banner.format.map(({ w, h, ext }, index) => {
          const size = DEFAULT_BANNER_VALID_BID[0].mediaTypes.banner.sizes[index];
          const sidValue = utils.parseGPTSingleSizeArray(size);

          expect(w).to.equal(size[0]);
          expect(h).to.equal(size[1]);
          expect(ext.siteID).to.equal(DEFAULT_BANNER_VALID_BID[0].params.siteId);
          expect(ext.sid).to.equal(sidValue);
        });
      });

      it('should have video request', () => {
        const videoImpression = JSON.parse(request[1].data.r).imp[0];

        expect(JSON.parse(request[1].data.v)).to.equal(VIDEO_ENDPOINT_VERSION);
        expect(videoImpression.id).to.equal(DEFAULT_VIDEO_VALID_BID[0].bidId);
        expect(videoImpression.video.w).to.equal(DEFAULT_VIDEO_VALID_BID[0].params.size[0]);
        expect(videoImpression.video.h).to.equal(DEFAULT_VIDEO_VALID_BID[0].params.size[1]);
      });
    });

    it('single request under 8k size limit for large ad unit', function () {
      const options = {};
      const bid = utils.deepClone(DEFAULT_BANNER_VALID_BID[0]);
      bid.mediaTypes.banner.sizes = LARGE_SET_OF_SIZES;
      const requests = spec.buildRequests([bid], options);

      const reqSize = `${requests[0].url}?${utils.parseQueryStringParameters(requests[0].data)}`.length;
      expect(requests).to.be.an('array');
      expect(requests).to.have.lengthOf(1);
      expect(reqSize).to.be.lessThan(8000);
      expect(requests[0].data.sn).to.be.undefined;
    });

    it('2 requests due to 2 ad units, one larger than url size', function () {
      const bid = utils.deepClone(DEFAULT_BANNER_VALID_BID[0]);
      bid.mediaTypes.banner.sizes = LARGE_SET_OF_SIZES;
      bid.params.siteId = '124';
      bid.adUnitCode = 'div-gpt-1'
      bid.transactionId = '152e36d1-1241-4242-t35e-y1dv34d12315';
      bid.bidId = '2f6g5s5e';

      const requests = spec.buildRequests([bid, DEFAULT_BANNER_VALID_BID[0]], DEFAULT_OPTION);
      expect(requests).to.be.an('array');
      expect(requests).to.have.lengthOf(2);
      expect(requests[0].data.sn).to.be.equal(0);
      expect(requests[1].data.sn).to.be.equal(1);
    });

    it('6 ad units should generate only 4 requests', function () {
      const bid1 = utils.deepClone(DEFAULT_BANNER_VALID_BID[0]);
      bid1.mediaTypes.banner.sizes = LARGE_SET_OF_SIZES;
      bid1.params.siteId = '121';
      bid1.adUnitCode = 'div-gpt-1'
      bid1.transactionId = 'tr1';
      bid1.bidId = '2f6g5s5e';

      const bid2 = utils.deepClone(bid1);
      bid2.transactionId = 'tr2';

      const bid3 = utils.deepClone(bid1);
      bid3.transactionId = 'tr3';

      const bid4 = utils.deepClone(bid1);
      bid4.transactionId = 'tr4';

      const bid5 = utils.deepClone(bid1);
      bid5.transactionId = 'tr5';

      const bid6 = utils.deepClone(bid1);
      bid6.transactionId = 'tr6';

      const requests = spec.buildRequests([bid1, bid2, bid3, bid4, bid5, bid6], DEFAULT_OPTION);

      expect(requests).to.be.an('array');
      expect(requests).to.have.lengthOf(4);

      for (var i = 0; i < requests.length; i++) {
        const reqSize = `${requests[i].url}?${utils.parseQueryStringParameters(requests[i].data)}`.length;
        expect(reqSize).to.be.lessThan(8000);
        let payload = JSON.parse(requests[i].data.r);
        if (requests.length > 1) {
          expect(requests[i].data.sn).to.equal(i);
        }
        expect(payload.source.ext.schain).to.deep.equal(SAMPLE_SCHAIN);
      }
    });

    it('multiple ad units in one request', function () {
      const bid1 = utils.deepClone(DEFAULT_BANNER_VALID_BID[0]);
      bid1.mediaTypes.banner.sizes = [[300, 250], [300, 600], [100, 200]];
      bid1.params.siteId = '121';
      bid1.adUnitCode = 'div-gpt-1'
      bid1.transactionId = 'tr1';
      bid1.bidId = '2f6g5s5e';

      const bid2 = utils.deepClone(bid1);
      bid2.transactionId = 'tr2';
      bid2.mediaTypes.banner.sizes = [[220, 221], [222, 223], [300, 250]];
      const bid3 = utils.deepClone(bid1);
      bid3.transactionId = 'tr3';
      bid3.mediaTypes.banner.sizes = [[330, 331], [332, 333], [300, 250]];

      const requests = spec.buildRequests([bid1, bid2, bid3], DEFAULT_OPTION);

      expect(requests).to.be.an('array');
      expect(requests).to.have.lengthOf(1);

      const impressions = JSON.parse(requests[0].data.r).imp;
      expect(impressions).to.be.an('array');
      expect(impressions).to.have.lengthOf(3);
      expect(requests[0].data.sn).to.be.undefined;
    });

    it('request should contain the extra banner ad sizes that IX is not configured for using the first site id in the ad unit', function () {
      const bid = utils.deepClone(DEFAULT_BANNER_VALID_BID[0]);
      bid.sizes.push([336, 280], [970, 90]);
      bid.mediaTypes.banner.sizes.push([336, 280], [970, 90]);
      const bid2 = utils.deepClone(bid);
      bid2.params.siteId = '124';
      bid2.params.size = [300, 600];
      bid2.params.bidId = '2b3c4d5e';

      const request = spec.buildRequests([bid, bid2], DEFAULT_OPTION)[0];
      const impression = JSON.parse(request.data.r).imp[0];

      expect(impression.id).to.equal(bid.bidId);
      expect(impression.banner.format).to.be.length(bid.mediaTypes.banner.sizes.length);
      expect(impression.banner.topframe).to.be.oneOf([0, 1]);

      impression.banner.format.map(({ w, h, ext }, index) => {
        const size = bid.mediaTypes.banner.sizes[index];
        const sidValue = utils.parseGPTSingleSizeArray(size);

        expect(w).to.equal(size[0]);
        expect(h).to.equal(size[1]);
        expect(ext.siteID).to.equal(index === 1 ? bid2.params.siteId : bid.params.siteId);
        expect(ext.sid).to.equal(sidValue);
      });
    });

    it('request should contain the extra banner ad sizes and their corresponding site ids when there is multiple ad units', function () {
      const bid = utils.deepClone(DEFAULT_BANNER_VALID_BID[0]);
      bid.params.siteId = '124';
      bid.adUnitCode = 'div-gpt-ad-156456451554-1'
      bid.transactionId = '152e36d1-1241-4242-t35e-y1dv34d12315';
      bid.bidId = '2f6g5s5e';
      bid.params.size = [336, 280]
      bid.sizes = [[336, 280], [970, 90]]
      bid.mediaTypes.banner.sizes = [[336, 280], [970, 90]]

      const bids = [DEFAULT_BANNER_VALID_BID[0], bid];
      const request = spec.buildRequests(bids, DEFAULT_OPTION)[0];

      const impressions = JSON.parse(request.data.r).imp;
      expect(impressions).to.be.an('array');
      expect(impressions).to.have.lengthOf(2);
      expect(request.data.sn).to.be.undefined;

      impressions.map((impression, impressionIndex) => {
        const firstSizeObject = bids[impressionIndex].mediaTypes.banner.sizes[0];

        expect(impression.banner.format).to.be.length(2);
        expect(impression.banner.topframe).to.be.oneOf([0, 1]);

        impression.banner.format.map(({ w, h, ext }, index) => {
          const size = bids[impressionIndex].mediaTypes.banner.sizes[index];
          const sidValue = utils.parseGPTSingleSizeArray(size);

          expect(w).to.equal(size[0]);
          expect(h).to.equal(size[1]);
          expect(ext.siteID).to.equal(bids[impressionIndex].params.siteId);
          expect(ext.sid).to.equal(sidValue);
        });
      });
    });

    it('request should not contain the extra video ad sizes that IX is not configured for', function () {
      const request = spec.buildRequests(DEFAULT_VIDEO_VALID_BID, DEFAULT_OPTION);
      const impressions = JSON.parse(request[0].data.r).imp;

      expect(impressions).to.be.an('array');
      expect(impressions).to.have.lengthOf(1);
    });

    describe('detect missing sizes', function () {
      beforeEach(function () {
        config.setConfig({
          ix: {
            detectMissingSizes: false
          }
        });
      })

      it('request should not contain missing sizes if detectMissingSizes = false', function () {
        const bid1 = utils.deepClone(DEFAULT_BANNER_VALID_BID[0]);
        bid1.mediaTypes.banner.sizes = LARGE_SET_OF_SIZES;

        const requests = spec.buildRequests([bid1, DEFAULT_BANNER_VALID_BID[0]], DEFAULT_OPTION);

        const impressions = JSON.parse(requests[0].data.r).imp;

        expect(impressions).to.be.an('array');
        expect(impressions).to.have.lengthOf(1);
      });
    });
  });

  describe('buildRequestVideo', function () {
    const request = spec.buildRequests(DEFAULT_VIDEO_VALID_BID, DEFAULT_OPTION);
    const query = request[0].data;

    it('query object (version, siteID and request) should be correct', function () {
      expect(query.v).to.equal(VIDEO_ENDPOINT_VERSION);
      expect(query.s).to.equal(DEFAULT_VIDEO_VALID_BID[0].params.siteId);
      expect(query.r).to.exist;
      expect(query.ac).to.equal('j');
      expect(query.sd).to.equal(1);
      expect(query.nf).to.equal(1);
    });

    it('auction type should be set correctly', function () {
      const at = JSON.parse(query.r).at;
      expect(at).to.equal(1);
    })

    it('impression should have correct format and value', function () {
      const impression = JSON.parse(query.r).imp[0];
      const sidValue = utils.parseGPTSingleSizeArray(DEFAULT_VIDEO_VALID_BID[0].params.size);

      expect(impression.id).to.equal(DEFAULT_VIDEO_VALID_BID[0].bidId);
      expect(impression.video.w).to.equal(DEFAULT_VIDEO_VALID_BID[0].params.size[0]);
      expect(impression.video.h).to.equal(DEFAULT_VIDEO_VALID_BID[0].params.size[1]);
      expect(impression.video.placement).to.equal(1);
      expect(impression.video.minduration).to.exist;
      expect(impression.video.minduration).to.equal(0);
      expect(impression.video.mimes[0]).to.equal('video/mp4');
      expect(impression.video.mimes[1]).to.equal('video/webm');

      expect(impression.video.skippable).to.equal(false);
    });

    it('should not use default placement values when placement is defined at adUnit level', function () {
      const bid = utils.deepClone(DEFAULT_VIDEO_VALID_BID[0]);
      bid.mediaTypes.video.context = 'outstream';
      bid.mediaTypes.video.placement = 2;
      const request = spec.buildRequests([bid], {})[0];
      const impression = JSON.parse(request.data.r).imp[0];

      expect(impression.id).to.equal(DEFAULT_VIDEO_VALID_BID[0].bidId);
      expect(impression.video.placement).to.equal(2);
    });

    it('should set correct default placement, if context is instream', function () {
      const bid = utils.deepClone(DEFAULT_VIDEO_VALID_BID[0]);
      bid.mediaTypes.video.context = 'instream';
      const request = spec.buildRequests([bid], {})[0];
      const impression = JSON.parse(request.data.r).imp[0];

      expect(impression.id).to.equal(DEFAULT_VIDEO_VALID_BID[0].bidId);
      expect(impression.video.placement).to.equal(1);
    });

    it('should set correct default placement, if context is outstream', function () {
      const bid = utils.deepClone(DEFAULT_VIDEO_VALID_BID[0]);
      bid.mediaTypes.video.context = 'outstream';
      const request = spec.buildRequests([bid], {})[0];
      const impression = JSON.parse(request.data.r).imp[0];

      expect(impression.id).to.equal(DEFAULT_VIDEO_VALID_BID[0].bidId);
      expect(impression.video.placement).to.equal(4);
    });

    it('should handle unexpected context', function () {
      const bid = utils.deepClone(DEFAULT_VIDEO_VALID_BID[0]);
      bid.mediaTypes.video.context = 'not-valid';
      const request = spec.buildRequests([bid], {})[0];
      const impression = JSON.parse(request.data.r).imp[0];
      expect(impression.video.placement).to.be.undefined;
    });

    it('should not override video properties if they are already configured at the params video level', function () {
      const bid = utils.deepClone(DEFAULT_VIDEO_VALID_BID[0]);
      bid.mediaTypes.video.context = 'outstream';
      bid.mediaTypes.video.protocols = [1];
      bid.mediaTypes.video.mimes = ['video/override'];
      const request = spec.buildRequests([bid], {})[0];
      const impression = JSON.parse(request.data.r).imp[0];

      expect(impression.video.protocols[0]).to.equal(2);
      expect(impression.video.mimes[0]).to.not.equal('video/override');
    });

    it('should not add video adunit level properties in imp object if they are not allowlisted', function () {
      const bid = utils.deepClone(DEFAULT_VIDEO_VALID_BID[0]);
      bid.mediaTypes.video.context = 'outstream';
      bid.mediaTypes.video.random = true;
      const request = spec.buildRequests([bid], {})[0];
      const impression = JSON.parse(request.data.r).imp[0];

      expect(impression.video.random).to.not.exist;
    });

    it('should add allowlisted adunit level video properties in imp object if they are not configured at params level', function () {
      const bid = utils.deepClone(DEFAULT_VIDEO_VALID_BID[0]);
      bid.mediaTypes.video.context = 'outstream';
      delete bid.params.video.protocols;
      delete bid.params.video.mimes;
      bid.mediaTypes.video.protocols = [6];
      bid.mediaTypes.video.mimes = ['video/mp4'];
      bid.mediaTypes.video.api = 2;
      const request = spec.buildRequests([bid], {})[0];
      const impression = JSON.parse(request.data.r).imp[0];

      expect(impression.video.protocols[0]).to.equal(6);
      expect(impression.video.api).to.equal(2);
      expect(impression.video.mimes[0]).to.equal('video/mp4');
    });

    it('should send gpid in request if ortb2Imp.ext.gpid exists', function () {
      const GPID = '/19968336/some-adunit-path';
      const validBids = utils.deepClone(DEFAULT_VIDEO_VALID_BID);
      validBids[0].ortb2Imp = {
        ext: {
          gpid: GPID
        }
      };
      const requests = spec.buildRequests(validBids, DEFAULT_OPTION);
      const { ext: { gpid } } = JSON.parse(requests[0].data.r).imp[0];
      expect(gpid).to.equal(GPID);
    });

    it('should build video request when if video obj is not provided at params level', () => {
      const request = spec.buildRequests([DEFAULT_VIDEO_VALID_BID_NO_VIDEO_PARAMS[0]]);
      const videoImpression = JSON.parse(request[0].data.r).imp[0];

      expect(JSON.parse(request[0].data.v)).to.equal(VIDEO_ENDPOINT_VERSION);
      expect(videoImpression.id).to.equal(DEFAULT_VIDEO_VALID_BID_NO_VIDEO_PARAMS[0].bidId);
      expect(videoImpression.video.w).to.equal(DEFAULT_VIDEO_VALID_BID_NO_VIDEO_PARAMS[0].mediaTypes.video.playerSize[0][0]);
      expect(videoImpression.video.h).to.equal(DEFAULT_VIDEO_VALID_BID_NO_VIDEO_PARAMS[0].mediaTypes.video.playerSize[0][1]);
    });
  });

  describe('buildRequestMultiFormat', function () {
    it('only banner bidder params set', function () {
      const request = spec.buildRequests(DEFAULT_MULTIFORMAT_BANNER_VALID_BID, {})
      const bannerImpression = JSON.parse(request[0].data.r).imp[0];
      expect(JSON.parse(request[0].data.r).imp).to.have.lengthOf(1);
      expect(JSON.parse(request[0].data.v)).to.equal(BANNER_ENDPOINT_VERSION);
      expect(bannerImpression.id).to.equal(DEFAULT_MULTIFORMAT_BANNER_VALID_BID[0].bidId);
      expect(bannerImpression.banner.format[0].w).to.equal(DEFAULT_MULTIFORMAT_BANNER_VALID_BID[0].params.size[0]);
      expect(bannerImpression.banner.format[0].h).to.equal(DEFAULT_MULTIFORMAT_BANNER_VALID_BID[0].params.size[1]);
    });

    describe('only video bidder params set', function () {
      it('should generate video impression', function () {
        const request = spec.buildRequests(DEFAULT_MULTIFORMAT_VIDEO_VALID_BID, {});
        const videoImp = JSON.parse(request[1].data.r).imp[0];
        expect(JSON.parse(request[1].data.r).imp).to.have.lengthOf(1);
        expect(JSON.parse(request[1].data.v)).to.equal(VIDEO_ENDPOINT_VERSION);
        expect(videoImp.id).to.equal(DEFAULT_MULTIFORMAT_VIDEO_VALID_BID[0].bidId);
        expect(videoImp.video.w).to.equal(DEFAULT_MULTIFORMAT_VIDEO_VALID_BID[0].params.size[0]);
        expect(videoImp.video.h).to.equal(DEFAULT_MULTIFORMAT_VIDEO_VALID_BID[0].params.size[1]);
      });

      it('should get missing sizes count 0 when params.size not used', function () {
        const bid = utils.deepClone(DEFAULT_MULTIFORMAT_VIDEO_VALID_BID[0]);
        delete bid.params.size;
        const request = spec.buildRequests([bid], {});
        const diagObj = JSON.parse(request[0].data.r).ext.ixdiag;
        expect(diagObj.msd).to.equal(0);
        expect(diagObj.msi).to.equal(0);
      });
    });

    describe('both banner and video bidder params set', function () {
      const bids = [DEFAULT_MULTIFORMAT_BANNER_VALID_BID[0], DEFAULT_MULTIFORMAT_VIDEO_VALID_BID[0]];
      const request = spec.buildRequests(bids, {});

      it('should return valid banner requests', function () {
        const impressions = JSON.parse(request[0].data.r).imp;

        expect(impressions).to.have.lengthOf(2);
        expect(JSON.parse(request[0].data.v)).to.equal(BANNER_ENDPOINT_VERSION);

        impressions.map((impression, index) => {
          const bid = bids[index];

          expect(impression.id).to.equal(bid.bidId);
          expect(impression.banner.format).to.be.length(bid.mediaTypes.banner.sizes.length);
          expect(impression.banner.topframe).to.be.oneOf([0, 1]);

          impression.banner.format.map(({ w, h, ext }, index) => {
            const size = bid.mediaTypes.banner.sizes[index];
            const sidValue = utils.parseGPTSingleSizeArray(size);

            expect(w).to.equal(size[0]);
            expect(h).to.equal(size[1]);
            expect(ext.siteID).to.equal(bid.params.siteId);
            expect(ext.sid).to.equal(sidValue);
          });
        });
      });

      it('should return valid banner and video requests', function () {
        const videoImpression = JSON.parse(request[1].data.r).imp[0];

        expect(JSON.parse(request[1].data.r).imp).to.have.lengthOf(1);
        expect(JSON.parse(request[1].data.v)).to.equal(VIDEO_ENDPOINT_VERSION);
        expect(videoImpression.id).to.equal(DEFAULT_MULTIFORMAT_VIDEO_VALID_BID[0].bidId);
        expect(videoImpression.video.w).to.equal(DEFAULT_MULTIFORMAT_VIDEO_VALID_BID[0].mediaTypes.video.playerSize[0][0]);
        expect(videoImpression.video.h).to.equal(DEFAULT_MULTIFORMAT_VIDEO_VALID_BID[0].mediaTypes.video.playerSize[0][1]);
      });

      it('should contain all correct IXdiag properties', function () {
        const diagObj = JSON.parse(request[0].data.r).ext.ixdiag;
        expect(diagObj.iu).to.equal(0);
        expect(diagObj.nu).to.equal(0);
        expect(diagObj.ou).to.equal(2);
        expect(diagObj.ren).to.equal(true);
        expect(diagObj.mfu).to.equal(2);
        expect(diagObj.allu).to.equal(2);
        expect(diagObj.version).to.equal('$prebid.version$');
        expect(diagObj.url).to.equal('http://localhost:9876/context.html')
      });
    });
  });

  describe('interpretResponse', function () {
    it('should get correct bid response for banner ad', function () {
      const expectedParse = [
        {
          requestId: '1a2b3c4d',
          cpm: 1,
          creativeId: '12345',
          width: 300,
          height: 250,
          mediaType: 'banner',
          ad: '<a target="_blank" href="https://www.indexexchange.com"></a>',
          currency: 'USD',
          ttl: 300,
          netRevenue: true,
          meta: {
            networkId: 50,
            brandId: 303325,
            brandName: 'OECTA',
            advertiserDomains: ['www.abc.com']
          }
        }
      ];
      const result = spec.interpretResponse({ body: DEFAULT_BANNER_BID_RESPONSE }, { data: DEFAULT_BIDDER_REQUEST_DATA, validBidRequests: [] });
      expect(result[0]).to.deep.equal(expectedParse[0]);
    });

    it('should get correct bid response for banner ad with missing adomain', function () {
      const expectedParse = [
        {
          requestId: '1a2b3c4d',
          cpm: 1,
          creativeId: '12345',
          width: 300,
          height: 250,
          mediaType: 'banner',
          ad: '<a target="_blank" href="https://www.indexexchange.com"></a>',
          currency: 'USD',
          ttl: 300,
          netRevenue: true,
          meta: {
            networkId: 50,
            brandId: 303325,
            brandName: 'OECTA'
          }
        }
      ];
      const result = spec.interpretResponse({ body: DEFAULT_BANNER_BID_RESPONSE_WITHOUT_ADOMAIN }, { data: DEFAULT_BIDDER_REQUEST_DATA, validBidRequests: [] });
      expect(result[0]).to.deep.equal(expectedParse[0]);
    });

    it('should set creativeId to default value if not provided', function () {
      const bidResponse = utils.deepClone(DEFAULT_BANNER_BID_RESPONSE);
      delete bidResponse.seatbid[0].bid[0].crid;
      const expectedParse = [
        {
          requestId: '1a2b3c4d',
          cpm: 1,
          creativeId: '-',
          width: 300,
          height: 250,
          mediaType: 'banner',
          ad: '<a target="_blank" href="https://www.indexexchange.com"></a>',
          currency: 'USD',
          ttl: 300,
          netRevenue: true,
          meta: {
            networkId: 50,
            brandId: 303325,
            brandName: 'OECTA',
            advertiserDomains: ['www.abc.com']
          }
        }
      ];
      const result = spec.interpretResponse({ body: bidResponse }, { data: DEFAULT_BIDDER_REQUEST_DATA, validBidRequests: [] });
    });

    it('should set Japanese price correctly', function () {
      const bidResponse = utils.deepClone(DEFAULT_BANNER_BID_RESPONSE);
      bidResponse.cur = 'JPY';
      const expectedParse = [
        {
          requestId: '1a2b3c4d',
          cpm: 100,
          creativeId: '12345',
          width: 300,
          height: 250,
          mediaType: 'banner',
          ad: '<a target="_blank" href="https://www.indexexchange.com"></a>',
          currency: 'JPY',
          ttl: 300,
          netRevenue: true,
          meta: {
            networkId: 50,
            brandId: 303325,
            brandName: 'OECTA',
            advertiserDomains: ['www.abc.com']
          }
        }
      ];
      const result = spec.interpretResponse({ body: bidResponse }, { data: DEFAULT_BIDDER_REQUEST_DATA, validBidRequests: [] });
      expect(result[0]).to.deep.equal(expectedParse[0]);
    });

    it('should prioritize bid[].dealid over bid[].ext.dealid ', function () {
      const bidResponse = utils.deepClone(DEFAULT_BANNER_BID_RESPONSE);
      bidResponse.seatbid[0].bid[0].ext.dealid = 'ext-deal';
      bidResponse.seatbid[0].bid[0].dealid = 'outter-deal';
      const expectedParse = [
        {
          requestId: '1a2b3c4d',
          cpm: 1,
          creativeId: '12345',
          width: 300,
          height: 250,
          mediaType: 'banner',
          ad: '<a target="_blank" href="https://www.indexexchange.com"></a>',
          currency: 'USD',
          ttl: 300,
          netRevenue: true,
          dealId: 'outter-deal',
          meta: {
            networkId: 50,
            brandId: 303325,
            brandName: 'OECTA',
            advertiserDomains: ['www.abc.com']
          }
        }
      ];
      const result = spec.interpretResponse({ body: bidResponse }, { data: DEFAULT_BIDDER_REQUEST_DATA, validBidRequests: [] });

      expect(result[0].dealId).to.equal(expectedParse[0].dealId);
    });

    it('should not set bid[].dealid if dealid is not present', function () {
      const bidResponse = utils.deepClone(DEFAULT_BANNER_BID_RESPONSE);
      const expectedParse = [
        {
          requestId: '1a2b3c4d',
          cpm: 1,
          creativeId: '12345',
          width: 300,
          height: 250,
          mediaType: 'banner',
          ad: '<a target="_blank" href="https://www.indexexchange.com"></a>',
          currency: 'USD',
          ttl: 300,
          netRevenue: true,
          meta: {
            networkId: 50,
            brandId: 303325,
            brandName: 'OECTA',
            advertiserDomains: ['www.abc.com']
          }
        }
      ];
      const result = spec.interpretResponse({ body: bidResponse }, { data: DEFAULT_BIDDER_REQUEST_DATA, validBidRequests: [] });
      expect(result[0]).to.deep.equal(expectedParse[0]);
    });

    it('should use set bid[].ext.dealid if bid[].dealid is not present', function () {
      const bidResponse = utils.deepClone(DEFAULT_BANNER_BID_RESPONSE);
      bidResponse.seatbid[0].bid[0].ext.dealid = 'ext-deal';
      const expectedParse = [
        {
          requestId: '1a2b3c4d',
          cpm: 1,
          creativeId: '12345',
          width: 300,
          height: 250,
          mediaType: 'banner',
          ad: '<a target="_blank" href="https://www.indexexchange.com"></a>',
          currency: 'USD',
          ttl: 300,
          dealId: 'ext-deal',
          netRevenue: true,
          meta: {
            networkId: 50,
            brandId: 303325,
            brandName: 'OECTA',
            advertiserDomains: ['www.abc.com']
          }
        }
      ];
      const result = spec.interpretResponse({ body: bidResponse }, { data: DEFAULT_BIDDER_REQUEST_DATA, validBidRequests: [] });
      expect(result[0].dealId).to.deep.equal(expectedParse[0].dealId);
    });

    it('should get correct bid response for video ad', function () {
      const expectedParse = [
        {
          requestId: '1a2b3c4e',
          cpm: 1.1,
          creativeId: '12346',
          mediaType: 'video',
          mediaTypes: {
            video: {
              context: 'instream',
              playerSize: [
                [
                  400,
                  100
                ]
              ]
            }
          },
          width: 640,
          height: 480,
          currency: 'USD',
          ttl: 3600,
          netRevenue: true,
          vastUrl: 'www.abcd.com/vast',
          meta: {
            networkId: 51,
            brandId: 303326,
            brandName: 'OECTB',
            advertiserDomains: ['www.abcd.com']
          }
        }
      ];
      const result = spec.interpretResponse({ body: DEFAULT_VIDEO_BID_RESPONSE }, {
        data: DEFAULT_BIDDER_REQUEST_DATA, validBidRequests: ONE_VIDEO
      });

      expect(result[0]).to.deep.equal(expectedParse[0]);
    });

    it('should set bid[].renderer if renderer not defined at mediaType.video level', function () {
      const bid = spec.interpretResponse({ body: DEFAULT_VIDEO_BID_RESPONSE }, {
        data: DEFAULT_BIDDER_REQUEST_DATA, validBidRequests: DEFAULT_MULTIFORMAT_BANNER_VALID_BID
      });
      expect(bid[0].renderer).to.exist;
    });

    it('should set renderer URL by parsing video response', function () {
      const bid = spec.interpretResponse({ body: DEFAULT_VIDEO_BID_RESPONSE }, {
        data: DEFAULT_BIDDER_REQUEST_DATA, validBidRequests: DEFAULT_MULTIFORMAT_BANNER_VALID_BID
      });
      expect(bid[0].renderer.url).to.equal(DEFAULT_VIDEO_BID_RESPONSE.ext.videoplayerurl);
    });

    it('should not set bid[].renderer if renderer defined at mediaType.video level', function () {
      let outstreamAdUnit = utils.deepClone(DEFAULT_MULTIFORMAT_BANNER_VALID_BID);
      outstreamAdUnit[0].mediaTypes.video.renderer = {
        url: 'test',
        render: function() {}
      };
      const bid = spec.interpretResponse({ body: DEFAULT_VIDEO_BID_RESPONSE }, {
        data: DEFAULT_BIDDER_REQUEST_DATA, validBidRequests: outstreamAdUnit
      });
      expect(bid[0].renderer).to.be.undefined;
    });

    it('should not set bid[].renderer if renderer defined at the ad unit level', function () {
      let outstreamAdUnit = utils.deepClone(DEFAULT_MULTIFORMAT_BANNER_VALID_BID);
      outstreamAdUnit[0].renderer = {
        url: 'test',
        render: function() {}
      };
      const bid = spec.interpretResponse({ body: DEFAULT_VIDEO_BID_RESPONSE }, {
        data: DEFAULT_BIDDER_REQUEST_DATA, validBidRequests: outstreamAdUnit
      });
      expect(bid[0].renderer).to.be.undefined;
    });

    it('should set bid[].renderer if ad unit renderer is invalid', function () {
      let outstreamAdUnit = utils.deepClone(DEFAULT_MULTIFORMAT_BANNER_VALID_BID);
      outstreamAdUnit[0].mediaTypes.video.renderer = {
        url: 'test'
      };
      const bid = spec.interpretResponse({ body: DEFAULT_VIDEO_BID_RESPONSE }, {
        data: DEFAULT_BIDDER_REQUEST_DATA, validBidRequests: outstreamAdUnit
      });
      expect(bid[0].renderer).to.exist;
    });

    it('should set bid[].renderer if ad unit renderer is a backup', function () {
      let outstreamAdUnit = utils.deepClone(DEFAULT_MULTIFORMAT_BANNER_VALID_BID);
      outstreamAdUnit[0].mediaTypes.video.renderer = {
        url: 'test',
        render: function() {},
        backupOnly: true
      };
      const bid = spec.interpretResponse({ body: DEFAULT_VIDEO_BID_RESPONSE }, {
        data: DEFAULT_BIDDER_REQUEST_DATA, validBidRequests: outstreamAdUnit
      });
      expect(bid[0].renderer).to.exist;
    });

    it('should get correct bid response for video ad and set bid.vastXml when mtype is 2 (video)', function () {
      const expectedParse = [
        {
          requestId: '1a2b3c4e',
          cpm: 1.1,
          creativeId: '12346',
          mediaType: 'video',
          mediaTypes: {
            video: {
              context: 'instream',
              playerSize: [
                [
                  400,
                  100
                ]
              ]
            }
          },
          width: 640,
          height: 480,
          currency: 'USD',
          ttl: 3600,
          netRevenue: true,
          vastXml: '<?xml version=\"1.0\" encoding=\"UTF-8\"?><VAST xmlns:xsi=\"http://www.w3.org/2001/XMLSchema-instance\" xsi:noNamespaceSchemaLocation=\"vast.xsd\" version=\"3.0\"> <Ad id=\"488427365\">  <InLine>   <AdSystem>Test</AdSystem>   <AdTitle>In-Stream Video</AdTitle> </InLine> </Ad></VAST',
          meta: {
            networkId: 51,
            brandId: 303326,
            brandName: 'OECTB',
            advertiserDomains: ['www.abcd.com']
          }
        }
      ];
      const result = spec.interpretResponse({ body: DEFAULT_VIDEO_BID_RESPONSE_WITH_MTYPE_SET }, {
        data: DEFAULT_BIDDER_REQUEST_DATA, validBidRequests: ONE_VIDEO
      });

      expect(result[0]).to.deep.equal(expectedParse[0]);
    });

    it('bidrequest should not have page if options is undefined', function () {
      const options = {};
      const validBidWithoutreferInfo = spec.buildRequests(DEFAULT_BANNER_VALID_BID, options);
      const requestWithoutreferInfo = JSON.parse(validBidWithoutreferInfo[0].data.r);

      expect(requestWithoutreferInfo.site.page).to.be.undefined;
      expect(validBidWithoutreferInfo[0].url).to.equal(IX_SECURE_ENDPOINT);
    });

    it('bidrequest should not have page if options.refererInfo is an empty object', function () {
      const options = {
        refererInfo: {}
      };
      const validBidWithoutreferInfo = spec.buildRequests(DEFAULT_BANNER_VALID_BID, options);
      const requestWithoutreferInfo = JSON.parse(validBidWithoutreferInfo[0].data.r);

      expect(requestWithoutreferInfo.site.page).to.be.undefined;
      expect(validBidWithoutreferInfo[0].url).to.equal(IX_SECURE_ENDPOINT);
    });

    it('bidrequest should sent to secure endpoint if page url is secure', function () {
      const options = {
        refererInfo: {
          referer: 'https://www.prebid.org'
        }
      };
      const validBidWithoutreferInfo = spec.buildRequests(DEFAULT_BANNER_VALID_BID, options);
      const requestWithoutreferInfo = JSON.parse(validBidWithoutreferInfo[0].data.r);

      expect(requestWithoutreferInfo.site.page).to.equal(options.refererInfo.referer);
      expect(validBidWithoutreferInfo[0].url).to.equal(IX_SECURE_ENDPOINT);
    });

    it('should set bid[].ttl to seatbid[].bid[].exp value from response', function () {
      const BANNER_RESPONSE_WITH_EXP = utils.deepClone(DEFAULT_BANNER_BID_RESPONSE);
      const VIDEO_RESPONSE_WITH_EXP = utils.deepClone(DEFAULT_VIDEO_BID_RESPONSE);
      VIDEO_RESPONSE_WITH_EXP.seatbid[0].bid[0].exp = 200;
      BANNER_RESPONSE_WITH_EXP.seatbid[0].bid[0].exp = 100;
      const bannerResult = spec.interpretResponse({ body: BANNER_RESPONSE_WITH_EXP }, { data: DEFAULT_BIDDER_REQUEST_DATA, validBidRequests: [] });
      const videoResult = spec.interpretResponse({ body: VIDEO_RESPONSE_WITH_EXP }, { data: DEFAULT_BIDDER_REQUEST_DATA, validBidRequests: [] });

      expect(bannerResult[0].ttl).to.equal(100);
      expect(videoResult[0].ttl).to.equal(200);
    });

    it('should default bid[].ttl if seat[].bid[].exp is not in the resposne', function () {
      const bannerResult = spec.interpretResponse({ body: DEFAULT_BANNER_BID_RESPONSE }, { data: DEFAULT_BIDDER_REQUEST_DATA, validBidRequests: [] });
      const videoResult = spec.interpretResponse({ body: DEFAULT_VIDEO_BID_RESPONSE }, { data: DEFAULT_BIDDER_REQUEST_DATA, validBidRequests: [] });

      expect(bannerResult[0].ttl).to.equal(300);
      expect(videoResult[0].ttl).to.equal(3600);
    });
  });

  describe('bidrequest consent', function () {
    it('should have consent info if gdprApplies and consentString exist', function () {
      const validBidWithConsent = spec.buildRequests(DEFAULT_BANNER_VALID_BID, DEFAULT_OPTION);
      const requestWithConsent = JSON.parse(validBidWithConsent[0].data.r);

      expect(requestWithConsent.regs.ext.gdpr).to.equal(1);
      expect(requestWithConsent.user.ext.consent).to.equal('3huaa11=qu3198ae');
    });

    it('should not have consent field if consentString is undefined', function () {
      const options = {
        gdprConsent: {
          gdprApplies: true,
          vendorData: {}
        }
      };
      const validBidWithConsent = spec.buildRequests(DEFAULT_BANNER_VALID_BID, options);
      const requestWithConsent = JSON.parse(validBidWithConsent[0].data.r);

      expect(requestWithConsent.regs.ext.gdpr).to.equal(1);
      expect(requestWithConsent.user).to.be.undefined;
    });

    it('should not have gdpr field if gdprApplies is undefined', function () {
      const options = {
        gdprConsent: {
          consentString: '3huaa11=qu3198ae',
          vendorData: {}
        }
      };
      const validBidWithConsent = spec.buildRequests(DEFAULT_BANNER_VALID_BID, options);
      const requestWithConsent = JSON.parse(validBidWithConsent[0].data.r);

      expect(requestWithConsent.regs).to.be.undefined;
      expect(requestWithConsent.user.ext.consent).to.equal('3huaa11=qu3198ae');
    });

    it('should not have consent info if options.gdprConsent is undefined', function () {
      const options = {};
      const validBidWithConsent = spec.buildRequests(DEFAULT_BANNER_VALID_BID, options);
      const requestWithConsent = JSON.parse(validBidWithConsent[0].data.r);

      expect(requestWithConsent.regs).to.be.undefined;
      expect(requestWithConsent.user).to.be.undefined;
    });

    it('should have us_privacy if uspConsent is defined', function () {
      const options = {
        uspConsent: '1YYN'
      };
      const validBidWithUspConsent = spec.buildRequests(DEFAULT_BANNER_VALID_BID, options);
      const requestWithUspConsent = JSON.parse(validBidWithUspConsent[0].data.r);

      expect(requestWithUspConsent.regs.ext.us_privacy).to.equal('1YYN');
    });

    it('should not have us_privacy if uspConsent undefined', function () {
      const options = {};
      const validBidWithUspConsent = spec.buildRequests(DEFAULT_BANNER_VALID_BID, options);
      const requestWithUspConsent = JSON.parse(validBidWithUspConsent[0].data.r);

      expect(requestWithUspConsent.regs).to.be.undefined;
    });

    it('should have both gdpr and us_privacy if both are defined', function () {
      const options = {
        gdprConsent: {
          gdprApplies: true,
          vendorData: {}
        },
        uspConsent: '1YYN'
      };
      const validBidWithConsent = spec.buildRequests(DEFAULT_BANNER_VALID_BID, options);
      const requestWithConsent = JSON.parse(validBidWithConsent[0].data.r);
      expect(requestWithConsent.regs.ext.gdpr).to.equal(1);
      expect(requestWithConsent.regs.ext.us_privacy).to.equal('1YYN');
    });

    it('should contain `consented_providers_settings.consented_providers` & consent on user.ext when both are provided', function () {
      const options = {
        gdprConsent: {
          consentString: '3huaa11=qu3198ae',
          addtlConsent: '1~1.35.41.101',
        }
      };

      const validBidWithConsent = spec.buildRequests(DEFAULT_BANNER_VALID_BID, options);
      const requestWithConsent = JSON.parse(validBidWithConsent[0].data.r);
      expect(requestWithConsent.user.ext.consented_providers_settings.consented_providers).to.equal('1~1.35.41.101');
      expect(requestWithConsent.user.ext.consent).to.equal('3huaa11=qu3198ae');
    });

    it('should not contain `consented_providers_settings.consented_providers` on user.ext when consent is not provided', function () {
      const options = {
        gdprConsent: {
          addtlConsent: '1~1.35.41.101',
        }
      };

      const validBidWithConsent = spec.buildRequests(DEFAULT_BANNER_VALID_BID, options);
      const requestWithConsent = JSON.parse(validBidWithConsent[0].data.r);
      expect(utils.deepAccess(requestWithConsent, 'user.ext.consented_providers_settings')).to.not.exist;
      expect(utils.deepAccess(requestWithConsent, 'user.ext.consent')).to.not.exist;
    });

    it('should set coppa to 1 in config when enabled', () => {
      config.setConfig({ coppa: true })
      const bid = spec.buildRequests(DEFAULT_BANNER_VALID_BID, DEFAULT_OPTION);
      const r = JSON.parse(bid[0].data.r);

      expect(r.regs.coppa).to.equal(1);
    });
    it('should not set coppa in config when disabled', () => {
      config.setConfig({ coppa: false })
      const bid = spec.buildRequests(DEFAULT_BANNER_VALID_BID, DEFAULT_OPTION);
      const r = JSON.parse(bid[0].data.r);

      expect(r.regs.coppa).to.be.undefined;
    });
    it('should not set coppa when not specified in config', () => {
      config.resetConfig();
      const bid = spec.buildRequests(DEFAULT_BANNER_VALID_BID, DEFAULT_OPTION);
      const r = JSON.parse(bid[0].data.r);

      expect(r.regs.coppa).to.be.undefined;
    });
  });

  describe('LocalStorage error codes', () => {
    let TODAY = new Date().toISOString().slice(0, 10);
    const key = 'ixdiag';

    let sandbox;
    let setDataInLocalStorageStub;
    let getDataFromLocalStorageStub;
    let removeDataFromLocalStorageStub;
    let localStorageValues = {};

    beforeEach(() => {
      sandbox = sinon.sandbox.create();
      setDataInLocalStorageStub = sandbox.stub(storage, 'setDataInLocalStorage').callsFake((key, value) => localStorageValues[key] = value)
      getDataFromLocalStorageStub = sandbox.stub(storage, 'getDataFromLocalStorage').callsFake((key) => localStorageValues[key])
      removeDataFromLocalStorageStub = sandbox.stub(storage, 'removeDataFromLocalStorage').callsFake((key) => delete localStorageValues[key])
      sandbox.stub(storage, 'localStorageIsEnabled').returns(true);
    });

    afterEach(() => {
      setDataInLocalStorageStub.restore();
      getDataFromLocalStorageStub.restore();
      removeDataFromLocalStorageStub.restore();
      localStorageValues = {};
      sandbox.restore();

      config.setConfig({
        fpd: {},
        ix: {},
      })
    });

    it('should not log error in LocalStorage when there is no logError called.', () => {
      const bid = DEFAULT_MULTIFORMAT_VIDEO_VALID_BID[0];
      expect(spec.isBidRequestValid(bid)).to.be.true;
      expect(localStorageValues[key]).to.be.undefined;
    });

    it('should log ERROR_CODES.BID_SIZE_INVALID_FORMAT in LocalStorage when there is logError called.', () => {
      const bid = utils.deepClone(DEFAULT_MULTIFORMAT_VIDEO_VALID_BID[0]);
      bid.params.size = ['400', 100];

      expect(spec.isBidRequestValid(bid)).to.be.false;
      expect(JSON.parse(localStorageValues[key])).to.deep.equal({ [TODAY]: { [ERROR_CODES.BID_SIZE_INVALID_FORMAT]: 1 } });
    });

    it('should log ERROR_CODES.BID_SIZE_NOT_INCLUDED in LocalStorage when there is logError called.', () => {
      const bid = utils.deepClone(DEFAULT_MULTIFORMAT_VIDEO_VALID_BID[0]);
      bid.params.size = [407, 100];

      expect(spec.isBidRequestValid(bid)).to.be.false;
      expect(JSON.parse(localStorageValues[key])).to.deep.equal({ [TODAY]: { [ERROR_CODES.BID_SIZE_NOT_INCLUDED]: 1 } });
    });

    it('should log ERROR_CODES.PROPERTY_NOT_INCLUDED in LocalStorage when there is logError called.', () => {
      const bid = utils.deepClone(DEFAULT_MULTIFORMAT_VIDEO_VALID_BID[0]);
      bid.params.video = {};

      expect(spec.isBidRequestValid(bid)).to.be.false;
      expect(JSON.parse(localStorageValues[key])).to.deep.equal({ [TODAY]: { [ERROR_CODES.PROPERTY_NOT_INCLUDED]: 4 } });
    });

    it('should log ERROR_CODES.SITE_ID_INVALID_VALUE in LocalStorage when there is logError called.', () => {
      const bid = utils.deepClone(DEFAULT_MULTIFORMAT_VIDEO_VALID_BID[0]);
      bid.params.siteId = false;

      expect(spec.isBidRequestValid(bid)).to.be.false;
      expect(JSON.parse(localStorageValues[key])).to.deep.equal({ [TODAY]: { [ERROR_CODES.SITE_ID_INVALID_VALUE]: 1 } });
    });

    it('should log ERROR_CODES.BID_FLOOR_INVALID_FORMAT in LocalStorage when there is logError called.', () => {
      const bid = utils.deepClone(DEFAULT_MULTIFORMAT_VIDEO_VALID_BID[0]);
      bid.params.bidFloor = true;

      expect(spec.isBidRequestValid(bid)).to.be.false;
      expect(JSON.parse(localStorageValues[key])).to.deep.equal({ [TODAY]: { [ERROR_CODES.BID_FLOOR_INVALID_FORMAT]: 1 } });
    });

    it('should log ERROR_CODES.IX_FPD_EXCEEDS_MAX_SIZE in LocalStorage when there is logError called.', () => {
      const bid = utils.deepClone(DEFAULT_MULTIFORMAT_VIDEO_VALID_BID[0]);

      config.setConfig({
        ix: {
          firstPartyData: {
            cd: Array(1700).join('#')
          }
        }
      });

      expect(spec.isBidRequestValid(bid)).to.be.true;
      spec.buildRequests([bid], {});
      expect(JSON.parse(localStorageValues[key])).to.deep.equal({ [TODAY]: { [ERROR_CODES.IX_FPD_EXCEEDS_MAX_SIZE]: 2 } });
    });

    it('should log ERROR_CODES.EXCEEDS_MAX_SIZE in LocalStorage when there is logError called.', () => {
      const bid = utils.deepClone(DEFAULT_MULTIFORMAT_VIDEO_VALID_BID[0]);
      bid.bidderRequestId = Array(8000).join('#');

      expect(spec.isBidRequestValid(bid)).to.be.true;
      spec.buildRequests([bid], {});
      expect(JSON.parse(localStorageValues[key])).to.deep.equal({ [TODAY]: { [ERROR_CODES.EXCEEDS_MAX_SIZE]: 2 } });
    });

    it('should log ERROR_CODES.PB_FPD_EXCEEDS_MAX_SIZE in LocalStorage when there is logError called.', () => {
      const bid = utils.deepClone(DEFAULT_MULTIFORMAT_VIDEO_VALID_BID[0]);
      const ortb2 = {
        site: {
          ext: {
            data: {
              pageType: Array(5700).join('#')
            }
          }
        }
      };

      expect(spec.isBidRequestValid(bid)).to.be.true;
      spec.buildRequests([bid], {ortb2});
      expect(JSON.parse(localStorageValues[key])).to.deep.equal({ [TODAY]: { [ERROR_CODES.PB_FPD_EXCEEDS_MAX_SIZE]: 2 } });
    });

    it('should log ERROR_CODES.VIDEO_DURATION_INVALID in LocalStorage when there is logError called.', () => {
      const bid = utils.deepClone(DEFAULT_MULTIFORMAT_VIDEO_VALID_BID[0]);
      bid.params.video.minduration = 1;
      bid.params.video.maxduration = 0;

      expect(spec.isBidRequestValid(bid)).to.be.true;
<<<<<<< HEAD
      spec.buildRequests([bid], {});
      expect(JSON.parse(localStorageValues[key])).to.deep.equal({ [TODAY]: { [ERROR_CODES.VIDEO_DURATION_INVALID]: 2 } });
=======
      spec.buildRequests([bid]);
      expect(JSON.parse(localStorageValues[key])).to.deep.equal({ [TODAY]: { [ERROR_CODES.VIDEO_DURATION_INVALID]: 3 } });
>>>>>>> 128d9259
    });

    it('should increment errors for errorCode', () => {
      const bid = utils.deepClone(DEFAULT_MULTIFORMAT_VIDEO_VALID_BID[0]);
      bid.params.video = {};

      expect(spec.isBidRequestValid(bid)).to.be.false;
      expect(JSON.parse(localStorageValues[key])).to.deep.equal({ [TODAY]: { [ERROR_CODES.PROPERTY_NOT_INCLUDED]: 4 } });

      expect(spec.isBidRequestValid(bid)).to.be.false;
      expect(JSON.parse(localStorageValues[key])).to.deep.equal({ [TODAY]: { [ERROR_CODES.PROPERTY_NOT_INCLUDED]: 8 } });
    });

    it('should add new errorCode to ixdiag.', () => {
      let bid = utils.deepClone(DEFAULT_MULTIFORMAT_VIDEO_VALID_BID[0]);
      bid.params.size = ['400', 100];

      expect(spec.isBidRequestValid(bid)).to.be.false;
      expect(JSON.parse(localStorageValues[key])).to.deep.equal({ [TODAY]: { [ERROR_CODES.BID_SIZE_INVALID_FORMAT]: 1 } });

      bid = utils.deepClone(DEFAULT_MULTIFORMAT_VIDEO_VALID_BID[0]);
      bid.params.siteId = false;

      expect(spec.isBidRequestValid(bid)).to.be.false;
      expect(JSON.parse(localStorageValues[key])).to.deep.equal({
        [TODAY]: {
          [ERROR_CODES.BID_SIZE_INVALID_FORMAT]: 1,
          [ERROR_CODES.SITE_ID_INVALID_VALUE]: 1
        }
      });
    });

    it('should clear errors with successful response', () => {
      const ixdiag = { [TODAY]: { '1': 1, '3': 8, '4': 1 } };
      setDataInLocalStorageStub(key, JSON.stringify(ixdiag));

      expect(JSON.parse(localStorageValues[key])).to.deep.equal(ixdiag);

      const request = DEFAULT_MULTIFORMAT_VIDEO_VALID_BID[0];
      expect(spec.isBidRequestValid(request)).to.be.true;

      const data = {
        ...utils.deepClone(DEFAULT_BIDDER_REQUEST_DATA[0]),
        r: JSON.stringify({
          id: '345',
          imp: [
            {
              id: '1a2b3c4e',
            }
          ],
          ext: {
            ixdiag: {
              err: {
                '4': 8
              }
            }
          }
        }),
      };

      const validBidRequests = [
        DEFAULT_MULTIFORMAT_BANNER_VALID_BID[0],
        DEFAULT_MULTIFORMAT_VIDEO_VALID_BID[0]
      ];

      spec.interpretResponse({ body: DEFAULT_BANNER_BID_RESPONSE }, { data, validBidRequests });

      expect(localStorageValues[key]).to.be.undefined;
    });

    it('should clear errors after 7 day expiry errorCode', () => {
      const EXPIRED_DATE = '2019-12-12';

      const ixdiag = { [EXPIRED_DATE]: { '1': 1, '3': 8, '4': 1 }, [TODAY]: { '3': 8, '4': 1 } };
      setDataInLocalStorageStub(key, JSON.stringify(ixdiag));

      const bid = utils.deepClone(DEFAULT_MULTIFORMAT_VIDEO_VALID_BID[0]);
      bid.params.size = ['400', 100];

      expect(spec.isBidRequestValid(bid)).to.be.false;
      expect(JSON.parse(localStorageValues[key])[EXPIRED_DATE]).to.be.undefined;
      expect(JSON.parse(localStorageValues[key])).to.deep.equal({ [TODAY]: { '1': 1, '3': 8, '4': 1 } })
    });

    it('should not save error data into localstorage if consent is not given', () => {
      config.setConfig({ deviceAccess: false });
      const bid = utils.deepClone(DEFAULT_MULTIFORMAT_VIDEO_VALID_BID[0]);
      bid.params.size = ['400', 100];
      expect(spec.isBidRequestValid(bid)).to.be.false;
      expect(localStorageValues[key]).to.be.undefined;
    });
  });
});<|MERGE_RESOLUTION|>--- conflicted
+++ resolved
@@ -1726,12 +1726,7 @@
     });
 
     describe('request should contain both banner and video requests', function () {
-<<<<<<< HEAD
       const request = spec.buildRequests([DEFAULT_BANNER_VALID_BID[0], DEFAULT_VIDEO_VALID_BID[0]], {});
-
-=======
-      const request = spec.buildRequests([DEFAULT_BANNER_VALID_BID[0], DEFAULT_VIDEO_VALID_BID[0]]);
->>>>>>> 128d9259
       it('should have banner request', () => {
         const bannerImpression = JSON.parse(request[0].data.r).imp[0];
 
@@ -2075,7 +2070,7 @@
     });
 
     it('should build video request when if video obj is not provided at params level', () => {
-      const request = spec.buildRequests([DEFAULT_VIDEO_VALID_BID_NO_VIDEO_PARAMS[0]]);
+      const request = spec.buildRequests([DEFAULT_VIDEO_VALID_BID_NO_VIDEO_PARAMS[0]], {});
       const videoImpression = JSON.parse(request[0].data.r).imp[0];
 
       expect(JSON.parse(request[0].data.v)).to.equal(VIDEO_ENDPOINT_VERSION);
@@ -2804,13 +2799,8 @@
       bid.params.video.maxduration = 0;
 
       expect(spec.isBidRequestValid(bid)).to.be.true;
-<<<<<<< HEAD
       spec.buildRequests([bid], {});
-      expect(JSON.parse(localStorageValues[key])).to.deep.equal({ [TODAY]: { [ERROR_CODES.VIDEO_DURATION_INVALID]: 2 } });
-=======
-      spec.buildRequests([bid]);
       expect(JSON.parse(localStorageValues[key])).to.deep.equal({ [TODAY]: { [ERROR_CODES.VIDEO_DURATION_INVALID]: 3 } });
->>>>>>> 128d9259
     });
 
     it('should increment errors for errorCode', () => {
