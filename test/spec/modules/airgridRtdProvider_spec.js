--- conflicted
+++ resolved
@@ -110,25 +110,12 @@
         .withArgs(agRTD.AG_AUDIENCE_IDS_KEY)
         .returns(JSON.stringify(MATCHED_AUDIENCES));
       const audiences = agRTD.getMatchedAudiencesFromStorage();
-<<<<<<< HEAD
       const bidderOrtb2 = agRTD.getAudiencesAsBidderOrtb2(RTD_CONFIG.dataProviders[0], audiences);
-=======
-      agRTD.setAudiencesUsingBidderOrtb2(
-        RTD_CONFIG.dataProviders[0],
-        audiences
-      );
->>>>>>> 873d3140
 
       const bidders = RTD_CONFIG.dataProviders[0].params.bidders;
       Object.keys(bidderOrtb2).forEach((bidder) => {
         if (bidders.indexOf(bidder) === -1) return;
-<<<<<<< HEAD
         expect(deepAccess(bidderOrtb2[bidder], 'ortb2.user.ext.data.airgrid')).to.eql(MATCHED_AUDIENCES);
-=======
-        expect(
-          deepAccess(allBiddersConfig[bidder], 'ortb2.user.ext.data.airgrid')
-        ).to.eql(MATCHED_AUDIENCES);
->>>>>>> 873d3140
       });
     });
 
