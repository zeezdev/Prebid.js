/* eslint-disable no-console */
'use strict';

var _ = require('lodash');
var argv = require('yargs').argv;
var gulp = require('gulp');
var gutil = require('gulp-util');
var connect = require('gulp-connect');
var webpack = require('webpack');
var webpackStream = require('webpack-stream');
var terser = require('gulp-terser');
var gulpClean = require('gulp-clean');
var KarmaServer = require('karma').Server;
var karmaConfMaker = require('./karma.conf.maker');
var opens = require('opn');
var webpackConfig = require('./webpack.conf');
var helpers = require('./gulpHelpers');
var concat = require('gulp-concat');
var header = require('gulp-header');
var footer = require('gulp-footer');
var replace = require('gulp-replace');
var shell = require('gulp-shell');
var eslint = require('gulp-eslint');
var gulpif = require('gulp-if');
var sourcemaps = require('gulp-sourcemaps');
var through = require('through2');
var fs = require('fs');
var jsEscape = require('gulp-js-escape');
const path = require('path');
const execa = require('execa');

var prebid = require('./package.json');
var dateString = 'Updated : ' + (new Date()).toISOString().substring(0, 10);
var banner = '/* <%= prebid.name %> v<%= prebid.version %>\n' + dateString + '*/\n';
var port = 9999;
const FAKE_SERVER_HOST = argv.host ? argv.host : 'localhost';
const FAKE_SERVER_PORT = 4444;
const { spawn } = require('child_process');

// these modules must be explicitly listed in --modules to be included in the build, won't be part of "all" modules
var explicitModules = [
  'pre1api'
];

// all the following functions are task functions
function bundleToStdout() {
  nodeBundle().then(file => console.log(file));
}
bundleToStdout.displayName = 'bundle-to-stdout';

function clean() {
  return gulp.src(['build'], {
    read: false,
    allowEmpty: true
  })
    .pipe(gulpClean());
}

// Dependant task for building postbid. It escapes postbid-config file.
function escapePostbidConfig() {
  gulp.src('./integrationExamples/postbid/oas/postbid-config.js')
    .pipe(jsEscape())
    .pipe(gulp.dest('build/postbid/'));
};
escapePostbidConfig.displayName = 'escape-postbid-config';

function lint(done) {
  if (argv.nolint) {
    return done();
  }
  const isFixed = function (file) {
    return file.eslint != null && file.eslint.fixed;
  }
  return gulp.src(['src/**/*.js', 'modules/**/*.js', 'test/**/*.js'], { base: './' })
    .pipe(gulpif(argv.nolintfix, eslint(), eslint({ fix: true })))
    .pipe(eslint.format('stylish'))
    .pipe(eslint.failAfterError())
    .pipe(gulpif(isFixed, gulp.dest('./')));
};

// View the code coverage report in the browser.
function viewCoverage(done) {
  var coveragePort = 1999;
  var mylocalhost = (argv.host) ? argv.host : 'localhost';

  connect.server({
    port: coveragePort,
    root: 'build/coverage/lcov-report',
    livereload: false,
    debug: true
  });
  opens('http://' + mylocalhost + ':' + coveragePort);
  done();
};

viewCoverage.displayName = 'view-coverage';

// View the reviewer tools page
function viewReview(done) {
  var mylocalhost = (argv.host) ? argv.host : 'localhost';
  var reviewUrl = 'http://' + mylocalhost + ':' + port + '/integrationExamples/reviewerTools/index.html'; // reuse the main port from 9999

  // console.log(`stdout: opening` + reviewUrl);

  opens(reviewUrl);
  done();
};

viewReview.displayName = 'view-review';

// Watch Task with Live Reload
function watch(done) {
  var mainWatcher = gulp.watch([
    'src/**/*.js',
    'modules/**/*.js',
    'test/spec/**/*.js',
    '!test/spec/loaders/**/*.js'
  ]);
  var loaderWatcher = gulp.watch([
    'loaders/**/*.js',
    'test/spec/loaders/**/*.js'
  ]);

  connect.server({
    https: argv.https,
    port: port,
    host: FAKE_SERVER_HOST,
    root: './',
    livereload: true
  });

  mainWatcher.on('all', gulp.series(clean, gulp.parallel(lint, 'build-bundle-dev', test)));
  loaderWatcher.on('all', gulp.series(lint));
  done();
};

function makeModuleList(modules) {
  return modules.map(module => {
    return '"' + module + '"'
  });
}

function makeDevpackPkg() {
  var cloned = _.cloneDeep(webpackConfig);
  cloned.devtool = 'source-map';
  var externalModules = helpers.getArgModules();

  const analyticsSources = helpers.getAnalyticsSources();
  const moduleSources = helpers.getModulePaths(externalModules);

  return gulp.src([].concat(moduleSources, analyticsSources, 'src/prebid.js'))
    .pipe(helpers.nameModules(externalModules))
    .pipe(webpackStream(cloned, webpack))
    .pipe(replace('v$prebid.modulesList$', makeModuleList(externalModules)))
    .pipe(gulp.dest('build/dev'))
    .pipe(connect.reload());
}

function makeWebpackPkg() {
  var cloned = _.cloneDeep(webpackConfig);
  delete cloned.devtool;

  var externalModules = helpers.getArgModules();

  const analyticsSources = helpers.getAnalyticsSources();
  const moduleSources = helpers.getModulePaths(externalModules);

  return gulp.src([].concat(moduleSources, analyticsSources, 'src/prebid.js'))
    .pipe(helpers.nameModules(externalModules))
    .pipe(webpackStream(cloned, webpack))
    .pipe(terser())
<<<<<<< HEAD
    .pipe(replace(/('|")v\$prebid\.modulesList\$('|")/g, makeModuleList(externalModules)))
=======
    .pipe(replace('v$prebid.modulesList$', makeModuleList(externalModules)))
>>>>>>> 0da7142d
    .pipe(gulpif(file => file.basename === 'prebid-core.js', header(banner, { prebid: prebid })))
    .pipe(gulp.dest('build/dist'));
}

function getModulesListToAddInBanner(modules) {
  return (modules.length > 0) ? modules.join(', ') : 'All available modules in current version.';
}

function gulpBundle(dev) {
  return bundle(dev).pipe(gulp.dest('build/' + (dev ? 'dev' : 'dist')));
}

function nodeBundle(modules) {
  return new Promise((resolve, reject) => {
    bundle(false, modules)
      .on('error', (err) => {
        reject(err);
      })
      .pipe(through.obj(function (file, enc, done) {
        resolve(file.contents.toString(enc));
        done();
      }));
  });
}

function bundle(dev, moduleArr) {
  var modules = moduleArr || helpers.getArgModules();
  var allModules = helpers.getModuleNames(modules);

  if (modules.length === 0) {
    modules = allModules.filter(module => explicitModules.indexOf(module) === -1);
  } else {
    var diff = _.difference(modules, allModules);
    if (diff.length !== 0) {
      throw new gutil.PluginError({
        plugin: 'bundle',
        message: 'invalid modules: ' + diff.join(', ')
      });
    }
  }

  var entries = [helpers.getBuiltPrebidCoreFile(dev)].concat(helpers.getBuiltModules(dev, modules));

  var outputFileName = argv.bundleName ? argv.bundleName : 'prebid.js';

  // change output filename if argument --tag given
  if (argv.tag && argv.tag.length) {
    outputFileName = outputFileName.replace(/\.js$/, `.${argv.tag}.js`);
  }

  gutil.log('Concatenating files:\n', entries);
  gutil.log('Appending ' + prebid.globalVarName + '.processQueue();');
  gutil.log('Generating bundle:', outputFileName);

  return gulp.src(
    entries
  )
    // Need to uodate the "Modules: ..." section in comment with the current modules list
    .pipe(replace(/(Modules: )(.*?)(\*\/)/, ('$1' + getModulesListToAddInBanner(helpers.getArgModules()) + ' $3')))
    .pipe(gulpif(dev, sourcemaps.init({ loadMaps: true })))
    .pipe(concat(outputFileName))
    .pipe(gulpif(!argv.manualEnable, footer('\n<%= global %>.processQueue();', {
      global: prebid.globalVarName
    }
    )))
    .pipe(gulpif(dev, sourcemaps.write('.')));
}

// Run the unit tests.
//
// By default, this runs in headless chrome.
//
// If --watch is given, the task will re-run unit tests whenever the source code changes
// If --file "<path-to-test-file>" is given, the task will only run tests in the specified file.
// If --browserstack is given, it will run the full suite of currently supported browsers.
// If --browsers is given, browsers can be chosen explicitly. e.g. --browsers=chrome,firefox,ie9
// If --notest is given, it will immediately skip the test task (useful for developing changes with `gulp serve --notest`)

function test(done) {
  if (argv.notest) {
    done();
  } else if (argv.e2e) {
    let wdioCmd = path.join(__dirname, 'node_modules/.bin/wdio');
    let wdioConf = path.join(__dirname, 'wdio.conf.js');
    let wdioOpts;

    if (argv.file) {
      wdioOpts = [
        wdioConf,
        `--spec`,
        `${argv.file}`
      ]
    } else {
      wdioOpts = [
        wdioConf
      ];
    }

    // run fake-server
    const fakeServer = spawn('node', ['./test/fake-server/index.js', `--port=${FAKE_SERVER_PORT}`]);
    fakeServer.stdout.on('data', (data) => {
      console.log(`stdout: ${data}`);
    });
    fakeServer.stderr.on('data', (data) => {
      console.log(`stderr: ${data}`);
    });

    execa(wdioCmd, wdioOpts, { stdio: 'inherit' })
      .then(stdout => {
        // kill fake server
        fakeServer.kill('SIGINT');
        done();
        process.exit(0);
      })
      .catch(err => {
        // kill fake server
        fakeServer.kill('SIGINT');
        done(new Error(`Tests failed with error: ${err}`));
        process.exit(1);
      });
  } else {
    var karmaConf = karmaConfMaker(false, argv.browserstack, argv.watch, argv.file);

    var browserOverride = helpers.parseBrowserArgs(argv);
    if (browserOverride.length > 0) {
      karmaConf.browsers = browserOverride;
    }

    new KarmaServer(karmaConf, newKarmaCallback(done)).start();
  }
}

function newKarmaCallback(done) {
  return function (exitCode) {
    if (exitCode) {
      done(new Error('Karma tests failed with exit code ' + exitCode));
      if (argv.browserstack) {
        process.exit(exitCode);
      }
    } else {
      done();
      if (argv.browserstack) {
        process.exit(exitCode);
      }
    }
  }
}

// If --file "<path-to-test-file>" is given, the task will only run tests in the specified file.
function testCoverage(done) {
  new KarmaServer(karmaConfMaker(true, false, false, argv.file), newKarmaCallback(done)).start();
}

function coveralls() { // 2nd arg is a dependency: 'test' must be finished
  // first send results of istanbul's test coverage to coveralls.io.
  return gulp.src('gulpfile.js', { read: false }) // You have to give it a file, but you don't
    // have to read it.
    .pipe(shell('cat build/coverage/lcov.info | node_modules/coveralls/bin/coveralls.js'));
}

// This task creates postbid.js. Postbid setup is different from prebid.js
// More info can be found here http://prebid.org/overview/what-is-post-bid.html

function buildPostbid() {
  var fileContent = fs.readFileSync('./build/postbid/postbid-config.js', 'utf8');

  return gulp.src('./integrationExamples/postbid/oas/postbid.js')
    .pipe(replace('\[%%postbid%%\]', fileContent))
    .pipe(gulp.dest('build/postbid/'));
}

function setupE2e(done) {
  if (!argv.host) {
    throw new gutil.PluginError({
      plugin: 'E2E test',
      message: gutil.colors.red('Host should be defined e.g. ap.localhost, anlocalhost. localhost cannot be used as safari browserstack is not able to connect to localhost')
    });
  }
  process.env.TEST_SERVER_HOST = argv.host;
  if (argv.https) {
    process.env.TEST_SERVER_PROTOCOL = argv.https;
  }
  argv.e2e = true;
  done();
}

function injectFakeServerEndpoint() {
  return gulp.src(['build/dist/*.js'])
    .pipe(replace('https://ib.adnxs.com/ut/v3/prebid', `http://${FAKE_SERVER_HOST}:${FAKE_SERVER_PORT}`))
    .pipe(gulp.dest('build/dist'));
}

function injectFakeServerEndpointDev() {
  return gulp.src(['build/dev/*.js'])
    .pipe(replace('https://ib.adnxs.com/ut/v3/prebid', `http://${FAKE_SERVER_HOST}:${FAKE_SERVER_PORT}`))
    .pipe(gulp.dest('build/dev'));
}

function startFakeServer() {
  const fakeServer = spawn('node', ['./test/fake-server/index.js', `--port=${FAKE_SERVER_PORT}`]);
  fakeServer.stdout.on('data', (data) => {
    console.log(`stdout: ${data}`);
  });
  fakeServer.stderr.on('data', (data) => {
    console.log(`stderr: ${data}`);
  });
}

// support tasks
gulp.task(lint);
gulp.task(watch);

gulp.task(clean);

gulp.task(escapePostbidConfig);

gulp.task('build-bundle-dev', gulp.series(makeDevpackPkg, gulpBundle.bind(null, true)));
gulp.task('build-bundle-prod', gulp.series(makeWebpackPkg, gulpBundle.bind(null, false)));

// public tasks (dependencies are needed for each task since they can be ran on their own)
gulp.task('test', gulp.series(clean, lint, test));

gulp.task('test-coverage', gulp.series(clean, testCoverage));
gulp.task(viewCoverage);

gulp.task('coveralls', gulp.series('test-coverage', coveralls));

gulp.task('build', gulp.series(clean, 'build-bundle-prod'));
gulp.task('build-postbid', gulp.series(escapePostbidConfig, buildPostbid));

gulp.task('serve', gulp.series(clean, lint, gulp.parallel('build-bundle-dev', watch, test)));
gulp.task('serve-fast', gulp.series(clean, gulp.parallel('build-bundle-dev', watch)));
gulp.task('serve-fake', gulp.series(clean, gulp.parallel('build-bundle-dev', watch), injectFakeServerEndpointDev, test, startFakeServer));

gulp.task('default', gulp.series(clean, makeWebpackPkg));

gulp.task('e2e-test', gulp.series(clean, setupE2e, gulp.parallel('build-bundle-prod', watch), injectFakeServerEndpoint, test));
// other tasks
gulp.task(bundleToStdout);
gulp.task('bundle', gulpBundle.bind(null, false)); // used for just concatenating pre-built files with no build step

// build task for reviewers, runs test-coverage, serves, without watching
gulp.task(viewReview);
gulp.task('review-start', gulp.series(clean, lint, gulp.parallel('build-bundle-dev', watch, testCoverage), viewReview));

module.exports = nodeBundle;<|MERGE_RESOLUTION|>--- conflicted
+++ resolved
@@ -169,11 +169,7 @@
     .pipe(helpers.nameModules(externalModules))
     .pipe(webpackStream(cloned, webpack))
     .pipe(terser())
-<<<<<<< HEAD
-    .pipe(replace(/('|")v\$prebid\.modulesList\$('|")/g, makeModuleList(externalModules)))
-=======
     .pipe(replace('v$prebid.modulesList$', makeModuleList(externalModules)))
->>>>>>> 0da7142d
     .pipe(gulpif(file => file.basename === 'prebid-core.js', header(banner, { prebid: prebid })))
     .pipe(gulp.dest('build/dist'));
 }
