/* Secure Creatives
  Provides support for rendering creatives into cross domain iframes such as SafeFrame to prevent
   access to a publisher page from creative payloads.
 */

import { fireNativeTrackers, getAssetMessage } from './native.js';
<<<<<<< HEAD
import { isSlotMatchingAdUnitCode, logWarn, replaceAuctionPrice } from './utils.js';
=======
import { EVENTS } from './constants.json';
import { logWarn, replaceAuctionPrice } from './utils.js';
>>>>>>> 19b7319e
import { auctionManager } from './auctionManager.js';
import find from 'core-js/library/fn/array/find.js';
import { isRendererRequired, executeRenderer } from './Renderer.js';
import includes from 'core-js/library/fn/array/includes.js';

export function listenMessagesFromCreative() {
  window.addEventListener('message', receiveMessage, false);
}

function receiveMessage(ev) {
  var key = ev.message ? 'message' : 'data';
  var data = {};
  try {
    data = JSON.parse(ev[key]);
  } catch (e) {
    return;
  }

  if (data && data.adId) {
    const adObject = find(auctionManager.getBidsReceived(), function (bid) {
      return bid.adId === data.adId;
    });

    if (adObject && data.message === 'Prebid Request') {
      _sendAdToCreative(adObject, data.adServerDomain, ev.source);

      // save winning bids
      auctionManager.addWinningBid(adObject);
    }

    // handle this script from native template in an ad server
    // window.parent.postMessage(JSON.stringify({
    //   message: 'Prebid Native',
    //   adId: '%%PATTERN:hb_adid%%'
    // }), '*');
    if (adObject && data.message === 'Prebid Native') {
      if (data.action === 'assetRequest') {
        const message = getAssetMessage(data, adObject);
        ev.source.postMessage(JSON.stringify(message), ev.origin);
        return;
      }

      const trackerType = fireNativeTrackers(data, adObject);
      if (trackerType === 'click') { return; }

      auctionManager.addWinningBid(adObject);
    }
  }
}

export function _sendAdToCreative(adObject, remoteDomain, source) {
  const { adId, ad, adUrl, width, height, renderer, cpm } = adObject;
  // rendering for outstream safeframe
  if (isRendererRequired(renderer)) {
    executeRenderer(renderer, adObject);
  } else if (adId) {
    resizeRemoteCreative(adObject);
    source.postMessage(JSON.stringify({
      message: 'Prebid Response',
      ad: replaceAuctionPrice(ad, cpm),
      adUrl: replaceAuctionPrice(adUrl, cpm),
      adId,
      width,
      height
    }), remoteDomain);
  }
}

function resizeRemoteCreative({ adId, adUnitCode, width, height }) {
  // resize both container div + iframe
  ['div', 'iframe'].forEach(elmType => {
    // not select element that gets removed after dfp render
    let element = getElementByAdUnit(elmType + ':not([style*="display: none"])');
    if (element) {
      let elementStyle = element.style;
      elementStyle.width = width + 'px';
      elementStyle.height = height + 'px';
    } else {
      logWarn(`Unable to locate matching page element for adUnitCode ${adUnitCode}.  Can't resize it to ad's dimensions.  Please review setup.`);
    }
  });

  function getElementByAdUnit(elmType) {
    let id = getElementIdBasedOnAdServer(adId, adUnitCode);
    let parentDivEle = document.getElementById(id);
    return parentDivEle && parentDivEle.querySelector(elmType);
  }

  function getElementIdBasedOnAdServer(adId, adUnitCode) {
    if (window.googletag) {
      return getDfpElementId(adId)
    } else if (window.apntag) {
      return getAstElementId(adUnitCode)
    } else {
      return adUnitCode;
    }
  }

  function getDfpElementId(adId) {
    return find(window.googletag.pubads().getSlots(), slot => {
      return find(slot.getTargetingKeys(), key => {
        return includes(slot.getTargeting(key), adId);
      });
    }).getSlotElementId();
  }

  function getAstElementId(adUnitCode) {
    let astTag = window.apntag.getTag(adUnitCode);
    return astTag && astTag.targetId;
  }
}<|MERGE_RESOLUTION|>--- conflicted
+++ resolved
@@ -4,12 +4,7 @@
  */
 
 import { fireNativeTrackers, getAssetMessage } from './native.js';
-<<<<<<< HEAD
-import { isSlotMatchingAdUnitCode, logWarn, replaceAuctionPrice } from './utils.js';
-=======
-import { EVENTS } from './constants.json';
 import { logWarn, replaceAuctionPrice } from './utils.js';
->>>>>>> 19b7319e
 import { auctionManager } from './auctionManager.js';
 import find from 'core-js/library/fn/array/find.js';
 import { isRendererRequired, executeRenderer } from './Renderer.js';
